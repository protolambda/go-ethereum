// Copyright 2021 The go-ethereum Authors
// This file is part of the go-ethereum library.
//
// The go-ethereum library is free software: you can redistribute it and/or modify
// it under the terms of the GNU Lesser General Public License as published by
// the Free Software Foundation, either version 3 of the License, or
// (at your option) any later version.
//
// The go-ethereum library is distributed in the hope that it will be useful,
// but WITHOUT ANY WARRANTY; without even the implied warranty of
// MERCHANTABILITY or FITNESS FOR A PARTICULAR PURPOSE. See the
// GNU Lesser General Public License for more details.
//
// You should have received a copy of the GNU Lesser General Public License
// along with the go-ethereum library. If not, see <http://www.gnu.org/licenses/>.

package tracers

import (
	"bufio"
	"bytes"
	"context"
	"encoding/json"
	"errors"
	"fmt"
	"math/big"
	"os"
	"runtime"
	"sync"
	"time"

	"github.com/ethereum/go-ethereum/common"
	"github.com/ethereum/go-ethereum/common/hexutil"
	"github.com/ethereum/go-ethereum/consensus"
	"github.com/ethereum/go-ethereum/core"
	"github.com/ethereum/go-ethereum/core/rawdb"
	"github.com/ethereum/go-ethereum/core/state"
	"github.com/ethereum/go-ethereum/core/types"
	"github.com/ethereum/go-ethereum/core/vm"
	"github.com/ethereum/go-ethereum/eth/tracers/logger"
	"github.com/ethereum/go-ethereum/ethdb"
	"github.com/ethereum/go-ethereum/internal/ethapi"
	"github.com/ethereum/go-ethereum/log"
	"github.com/ethereum/go-ethereum/params"
	"github.com/ethereum/go-ethereum/rlp"
	"github.com/ethereum/go-ethereum/rpc"
)

const (
	// defaultTraceTimeout is the amount of time a single transaction can execute
	// by default before being forcefully aborted.
	defaultTraceTimeout = 5 * time.Second

	// defaultTraceReexec is the number of blocks the tracer is willing to go back
	// and reexecute to produce missing historical state necessary to run a specific
	// trace.
	defaultTraceReexec = uint64(128)

	// defaultTracechainMemLimit is the size of the triedb, at which traceChain
	// switches over and tries to use a disk-backed database instead of building
	// on top of memory.
	// For non-archive nodes, this limit _will_ be overblown, as disk-backed tries
	// will only be found every ~15K blocks or so.
	defaultTracechainMemLimit = common.StorageSize(500 * 1024 * 1024)

	// maximumPendingTraceStates is the maximum number of states allowed waiting
	// for tracing. The creation of trace state will be paused if the unused
	// trace states exceed this limit.
	maximumPendingTraceStates = 128
)

var errTxNotFound = errors.New("transaction not found")

// StateReleaseFunc is used to deallocate resources held by constructing a
// historical state for tracing purposes.
type StateReleaseFunc func()

// Backend interface provides the common API services (that are provided by
// both full and light clients) with access to necessary functions.
type Backend interface {
	HeaderByHash(ctx context.Context, hash common.Hash) (*types.Header, error)
	HeaderByNumber(ctx context.Context, number rpc.BlockNumber) (*types.Header, error)
	BlockByHash(ctx context.Context, hash common.Hash) (*types.Block, error)
	BlockByNumber(ctx context.Context, number rpc.BlockNumber) (*types.Block, error)
	GetTransaction(ctx context.Context, txHash common.Hash) (*types.Transaction, common.Hash, uint64, uint64, error)
	RPCGasCap() uint64
	ChainConfig() *params.ChainConfig
	Engine() consensus.Engine
	ChainDb() ethdb.Database
	StateAtBlock(ctx context.Context, block *types.Block, reexec uint64, base *state.StateDB, readOnly bool, preferDisk bool) (*state.StateDB, StateReleaseFunc, error)
	StateAtTransaction(ctx context.Context, block *types.Block, txIndex int, reexec uint64) (core.Message, vm.BlockContext, *state.StateDB, StateReleaseFunc, error)
	HistoricalRPCService() *rpc.Client
}

// API is the collection of tracing APIs exposed over the private debugging endpoint.
type API struct {
	backend Backend
}

// NewAPI creates a new API definition for the tracing methods of the Ethereum service.
func NewAPI(backend Backend) *API {
	return &API{backend: backend}
}

type chainContext struct {
	api *API
	ctx context.Context
}

func (context *chainContext) Engine() consensus.Engine {
	return context.api.backend.Engine()
}

func (context *chainContext) GetHeader(hash common.Hash, number uint64) *types.Header {
	header, err := context.api.backend.HeaderByNumber(context.ctx, rpc.BlockNumber(number))
	if err != nil {
		return nil
	}
	if header.Hash() == hash {
		return header
	}
	header, err = context.api.backend.HeaderByHash(context.ctx, hash)
	if err != nil {
		return nil
	}
	return header
}

// chainContext constructs the context reader which is used by the evm for reading
// the necessary chain context.
func (api *API) chainContext(ctx context.Context) core.ChainContext {
	return &chainContext{api: api, ctx: ctx}
}

// blockByNumber is the wrapper of the chain access function offered by the backend.
// It will return an error if the block is not found.
func (api *API) blockByNumber(ctx context.Context, number rpc.BlockNumber) (*types.Block, error) {
	block, err := api.backend.BlockByNumber(ctx, number)
	if err != nil {
		return nil, err
	}
	if block == nil {
		return nil, fmt.Errorf("block #%d not found", number)
	}
	return block, nil
}

// blockByHash is the wrapper of the chain access function offered by the backend.
// It will return an error if the block is not found.
func (api *API) blockByHash(ctx context.Context, hash common.Hash) (*types.Block, error) {
	block, err := api.backend.BlockByHash(ctx, hash)
	if err != nil {
		return nil, err
	}
	if block == nil {
		return nil, fmt.Errorf("block %s not found", hash.Hex())
	}
	return block, nil
}

// blockByNumberAndHash is the wrapper of the chain access function offered by
// the backend. It will return an error if the block is not found.
//
// Note this function is friendly for the light client which can only retrieve the
// historical(before the CHT) header/block by number.
func (api *API) blockByNumberAndHash(ctx context.Context, number rpc.BlockNumber, hash common.Hash) (*types.Block, error) {
	block, err := api.blockByNumber(ctx, number)
	if err != nil {
		return nil, err
	}
	if block.Hash() == hash {
		return block, nil
	}
	return api.blockByHash(ctx, hash)
}

// TraceConfig holds extra parameters to trace functions.
type TraceConfig struct {
	*logger.Config
	Tracer  *string
	Timeout *string
	Reexec  *uint64
	// Config specific to given tracer. Note struct logger
	// config are historically embedded in main object.
	TracerConfig json.RawMessage
}

// TraceCallConfig is the config for traceCall API. It holds one more
// field to override the state for tracing.
type TraceCallConfig struct {
	TraceConfig
	StateOverrides *ethapi.StateOverride
	BlockOverrides *ethapi.BlockOverrides
}

// StdTraceConfig holds extra parameters to standard-json trace functions.
type StdTraceConfig struct {
	logger.Config
	Reexec *uint64
	TxHash common.Hash
}

// txTraceResult is the result of a single transaction trace.
type txTraceResult struct {
	Result interface{} `json:"result,omitempty"` // Trace results produced by the tracer
	Error  string      `json:"error,omitempty"`  // Trace failure produced by the tracer
}

// blockTraceTask represents a single block trace task when an entire chain is
// being traced.
type blockTraceTask struct {
	statedb *state.StateDB   // Intermediate state prepped for tracing
	block   *types.Block     // Block to trace the transactions from
	release StateReleaseFunc // The function to release the held resource for this task
	results []*txTraceResult // Trace results produced by the task
}

// blockTraceResult represents the results of tracing a single block when an entire
// chain is being traced.
type blockTraceResult struct {
	Block  hexutil.Uint64   `json:"block"`  // Block number corresponding to this trace
	Hash   common.Hash      `json:"hash"`   // Block hash corresponding to this trace
	Traces []*txTraceResult `json:"traces"` // Trace results produced by the task
}

// txTraceTask represents a single transaction trace task when an entire block
// is being traced.
type txTraceTask struct {
	statedb *state.StateDB // Intermediate state prepped for tracing
	index   int            // Transaction offset in the block
}

// TraceChain returns the structured logs created during the execution of EVM
// between two blocks (excluding start) and returns them as a JSON object.
func (api *API) TraceChain(ctx context.Context, start, end rpc.BlockNumber, config *TraceConfig) (*rpc.Subscription, error) { // Fetch the block interval that we want to trace
	// TODO: Need to implement a fallback for this
	from, err := api.blockByNumber(ctx, start)
	if err != nil {
		return nil, err
	}
	to, err := api.blockByNumber(ctx, end)
	if err != nil {
		return nil, err
	}
	if from.Number().Cmp(to.Number()) >= 0 {
		return nil, fmt.Errorf("end block (#%d) needs to come after start block (#%d)", end, start)
	}
	// Tracing a chain is a **long** operation, only do with subscriptions
	notifier, supported := rpc.NotifierFromContext(ctx)
	if !supported {
		return &rpc.Subscription{}, rpc.ErrNotificationsUnsupported
	}
	sub := notifier.CreateSubscription()

	resCh := api.traceChain(from, to, config, notifier.Closed())
	go func() {
		for result := range resCh {
			notifier.Notify(sub.ID, result)
		}
	}()
	return sub, nil
}

// traceChain configures a new tracer according to the provided configuration, and
// executes all the transactions contained within. The tracing chain range includes
// the end block but excludes the start one. The return value will be one item per
// transaction, dependent on the requested tracer.
// The tracing procedure should be aborted in case the closed signal is received.
func (api *API) traceChain(start, end *types.Block, config *TraceConfig, closed <-chan interface{}) chan *blockTraceResult {
	reexec := defaultTraceReexec
	if config != nil && config.Reexec != nil {
		reexec = *config.Reexec
	}
	blocks := int(end.NumberU64() - start.NumberU64())
	threads := runtime.NumCPU()
	if threads > blocks {
		threads = blocks
	}
	var (
		pend    = new(sync.WaitGroup)
		ctx     = context.Background()
		taskCh  = make(chan *blockTraceTask, threads)
		resCh   = make(chan *blockTraceTask, threads)
		tracker = newStateTracker(maximumPendingTraceStates, start.NumberU64())
	)
	for th := 0; th < threads; th++ {
		pend.Add(1)
		go func() {
			defer pend.Done()

			// Fetch and execute the block trace taskCh
			for task := range taskCh {
				var (
					signer   = types.MakeSigner(api.backend.ChainConfig(), task.block.Number())
					blockCtx = core.NewEVMBlockContext(task.block.Header(), api.chainContext(ctx), nil)
				)
				blockCtx.L1CostFunc = types.NewL1CostFunc(api.backend.ChainConfig(), task.statedb)
				// Trace all the transactions contained within
				for i, tx := range task.block.Transactions() {
					msg, _ := tx.AsMessage(signer, task.block.BaseFee())
					txctx := &Context{
						BlockHash: task.block.Hash(),
						TxIndex:   i,
						TxHash:    tx.Hash(),
					}
					res, err := api.traceTx(ctx, msg, txctx, blockCtx, task.statedb, config)
					if err != nil {
						task.results[i] = &txTraceResult{Error: err.Error()}
						log.Warn("Tracing failed", "hash", tx.Hash(), "block", task.block.NumberU64(), "err", err)
						break
					}
					// Only delete empty objects if EIP158/161 (a.k.a Spurious Dragon) is in effect
					task.statedb.Finalise(api.backend.ChainConfig().IsEIP158(task.block.Number()))
					task.results[i] = &txTraceResult{Result: res}
				}
				// Tracing state is used up, queue it for de-referencing. Note the
				// state is the parent state of trace block, use block.number-1 as
				// the state number.
				tracker.releaseState(task.block.NumberU64()-1, task.release)

				// Stream the result back to the result catcher or abort on teardown
				select {
				case resCh <- task:
				case <-closed:
					return
				}
			}
		}()
	}
	// Start a goroutine to feed all the blocks into the tracers
	go func() {
		var (
			logged  time.Time
			begin   = time.Now()
			number  uint64
			traced  uint64
			failed  error
			statedb *state.StateDB
			release StateReleaseFunc
		)
		// Ensure everything is properly cleaned up on any exit path
		defer func() {
			close(taskCh)
			pend.Wait()

			// Clean out any pending release functions of trace states.
			tracker.callReleases()

			// Log the chain result
			switch {
			case failed != nil:
				log.Warn("Chain tracing failed", "start", start.NumberU64(), "end", end.NumberU64(), "transactions", traced, "elapsed", time.Since(begin), "err", failed)
			case number < end.NumberU64():
				log.Warn("Chain tracing aborted", "start", start.NumberU64(), "end", end.NumberU64(), "abort", number, "transactions", traced, "elapsed", time.Since(begin))
			default:
				log.Info("Chain tracing finished", "start", start.NumberU64(), "end", end.NumberU64(), "transactions", traced, "elapsed", time.Since(begin))
			}
			close(resCh)
		}()
		// Feed all the blocks both into the tracer, as well as fast process concurrently
		for number = start.NumberU64(); number < end.NumberU64(); number++ {
			// Stop tracing if interruption was requested
			select {
			case <-closed:
				return
			default:
			}
			// Print progress logs if long enough time elapsed
			if time.Since(logged) > 8*time.Second {
				logged = time.Now()
				log.Info("Tracing chain segment", "start", start.NumberU64(), "end", end.NumberU64(), "current", number, "transactions", traced, "elapsed", time.Since(begin))
			}
			// Retrieve the parent block and target block for tracing.
			block, err := api.blockByNumber(ctx, rpc.BlockNumber(number))
			if err != nil {
				failed = err
				break
			}
			next, err := api.blockByNumber(ctx, rpc.BlockNumber(number+1))
			if err != nil {
				failed = err
				break
			}
			// Make sure the state creator doesn't go too far. Too many unprocessed
			// trace state may cause the oldest state to become stale(e.g. in
			// path-based scheme).
			if err = tracker.wait(number); err != nil {
				failed = err
				break
			}
			// Prepare the statedb for tracing. Don't use the live database for
			// tracing to avoid persisting state junks into the database. Switch
			// over to `preferDisk` mode only if the memory usage exceeds the
			// limit, the trie database will be reconstructed from scratch only
			// if the relevant state is available in disk.
			var preferDisk bool
			if statedb != nil {
				s1, s2 := statedb.Database().TrieDB().Size()
				preferDisk = s1+s2 > defaultTracechainMemLimit
			}
			statedb, release, err = api.backend.StateAtBlock(ctx, block, reexec, statedb, false, preferDisk)
			if err != nil {
				failed = err
				break
			}
			// Clean out any pending release functions of trace state. Note this
			// step must be done after constructing tracing state, because the
			// tracing state of block next depends on the parent state and construction
			// may fail if we release too early.
			tracker.callReleases()

			// Send the block over to the concurrent tracers (if not in the fast-forward phase)
			txs := next.Transactions()
			select {
			case taskCh <- &blockTraceTask{statedb: statedb.Copy(), block: next, release: release, results: make([]*txTraceResult, len(txs))}:
			case <-closed:
				tracker.releaseState(number, release)
				return
			}
			traced += uint64(len(txs))
		}
	}()

	// Keep reading the trace results and stream them to result channel.
	retCh := make(chan *blockTraceResult)
	go func() {
		defer close(retCh)
		var (
			next = start.NumberU64() + 1
			done = make(map[uint64]*blockTraceResult)
		)
		for res := range resCh {
			// Queue up next received result
			result := &blockTraceResult{
				Block:  hexutil.Uint64(res.block.NumberU64()),
				Hash:   res.block.Hash(),
				Traces: res.results,
			}
			done[uint64(result.Block)] = result

			// Stream completed traces to the result channel
			for result, ok := done[next]; ok; result, ok = done[next] {
				if len(result.Traces) > 0 || next == end.NumberU64() {
					// It will be blocked in case the channel consumer doesn't take the
					// tracing result in time(e.g. the websocket connect is not stable)
					// which will eventually block the entire chain tracer. It's the
					// expected behavior to not waste node resources for a non-active user.
					retCh <- result
				}
				delete(done, next)
				next++
			}
		}
	}()
	return retCh
}

// TraceBlockByNumber returns the structured logs created during the execution of
// EVM and returns them as a JSON object.
func (api *API) TraceBlockByNumber(ctx context.Context, number rpc.BlockNumber, config *TraceConfig) ([]*txTraceResult, error) {
	block, err := api.blockByNumber(ctx, number)
	if err != nil {
		return nil, err
	}

	if api.backend.ChainConfig().IsOptimismPreBedrock(block.Number()) {
		if api.backend.HistoricalRPCService() != nil {
			var histResult []*txTraceResult
			err = api.backend.HistoricalRPCService().CallContext(ctx, &histResult, "debug_traceBlockByNumber", number, config)
			if err != nil {
				return nil, fmt.Errorf("historical backend error: %w", err)
			}
			return histResult, nil
		} else {
			return nil, rpc.ErrNoHistoricalFallback
		}
	}

	return api.traceBlock(ctx, block, config)
}

// TraceBlockByHash returns the structured logs created during the execution of
// EVM and returns them as a JSON object.
func (api *API) TraceBlockByHash(ctx context.Context, hash common.Hash, config *TraceConfig) ([]*txTraceResult, error) {
	block, err := api.blockByHash(ctx, hash)
	if err != nil {
		return nil, err
	}

	if api.backend.ChainConfig().IsOptimismPreBedrock(block.Number()) {
		if api.backend.HistoricalRPCService() != nil {
			var histResult []*txTraceResult
			err = api.backend.HistoricalRPCService().CallContext(ctx, &histResult, "debug_traceBlockByHash", hash, config)
			if err != nil {
				return nil, fmt.Errorf("historical backend error: %w", err)
			}
			return histResult, nil
		} else {
			return nil, rpc.ErrNoHistoricalFallback
		}
	}

	return api.traceBlock(ctx, block, config)
}

// TraceBlock returns the structured logs created during the execution of EVM
// and returns them as a JSON object.
func (api *API) TraceBlock(ctx context.Context, blob hexutil.Bytes, config *TraceConfig) ([]*txTraceResult, error) {
	block := new(types.Block)
	if err := rlp.Decode(bytes.NewReader(blob), block); err != nil {
		return nil, fmt.Errorf("could not decode block: %v", err)
	}
	return api.traceBlock(ctx, block, config)
}

// TraceBlockFromFile returns the structured logs created during the execution of
// EVM and returns them as a JSON object.
func (api *API) TraceBlockFromFile(ctx context.Context, file string, config *TraceConfig) ([]*txTraceResult, error) {
	blob, err := os.ReadFile(file)
	if err != nil {
		return nil, fmt.Errorf("could not read file: %v", err)
	}
	return api.TraceBlock(ctx, blob, config)
}

// TraceBadBlock returns the structured logs created during the execution of
// EVM against a block pulled from the pool of bad ones and returns them as a JSON
// object.
func (api *API) TraceBadBlock(ctx context.Context, hash common.Hash, config *TraceConfig) ([]*txTraceResult, error) {
	block := rawdb.ReadBadBlock(api.backend.ChainDb(), hash)
	if block == nil {
		return nil, fmt.Errorf("bad block %#x not found", hash)
	}
	return api.traceBlock(ctx, block, config)
}

// StandardTraceBlockToFile dumps the structured logs created during the
// execution of EVM to the local file system and returns a list of files
// to the caller.
func (api *API) StandardTraceBlockToFile(ctx context.Context, hash common.Hash, config *StdTraceConfig) ([]string, error) {
	block, err := api.blockByHash(ctx, hash)
	if err != nil {
		return nil, err
	}
	return api.standardTraceBlockToFile(ctx, block, config)
}

// IntermediateRoots executes a block (bad- or canon- or side-), and returns a list
// of intermediate roots: the stateroot after each transaction.
func (api *API) IntermediateRoots(ctx context.Context, hash common.Hash, config *TraceConfig) ([]common.Hash, error) {
	block, _ := api.blockByHash(ctx, hash)
	// TODO: Cannot get intermediate roots for pre-bedrock block without daisy chain
	if block == nil {
		// Check in the bad blocks
		block = rawdb.ReadBadBlock(api.backend.ChainDb(), hash)
	}
	if block == nil {
		return nil, fmt.Errorf("block %#x not found", hash)
	}
	if block.NumberU64() == 0 {
		return nil, errors.New("genesis is not traceable")
	}
	parent, err := api.blockByNumberAndHash(ctx, rpc.BlockNumber(block.NumberU64()-1), block.ParentHash())
	if err != nil {
		return nil, err
	}
	reexec := defaultTraceReexec
	if config != nil && config.Reexec != nil {
		reexec = *config.Reexec
	}
	statedb, release, err := api.backend.StateAtBlock(ctx, parent, reexec, nil, true, false)
	if err != nil {
		return nil, err
	}
	defer release()

	var (
		roots              []common.Hash
		signer             = types.MakeSigner(api.backend.ChainConfig(), block.Number())
		chainConfig        = api.backend.ChainConfig()
		vmctx              = core.NewEVMBlockContext(block.Header(), api.chainContext(ctx), nil)
		deleteEmptyObjects = chainConfig.IsEIP158(block.Number())
	)
	vmctx.L1CostFunc = types.NewL1CostFunc(chainConfig, statedb)
	for i, tx := range block.Transactions() {
		if err := ctx.Err(); err != nil {
			return nil, err
		}
		var (
			msg, _    = tx.AsMessage(signer, block.BaseFee())
			txContext = core.NewEVMTxContext(msg)
			vmenv     = vm.NewEVM(vmctx, txContext, statedb, chainConfig, vm.Config{})
		)
		statedb.SetTxContext(tx.Hash(), i)
		if _, err := core.ApplyMessage(vmenv, msg, new(core.GasPool).AddGas(msg.Gas())); err != nil {
			log.Warn("Tracing intermediate roots did not complete", "txindex", i, "txhash", tx.Hash(), "err", err)
			// We intentionally don't return the error here: if we do, then the RPC server will not
			// return the roots. Most likely, the caller already knows that a certain transaction fails to
			// be included, but still want the intermediate roots that led to that point.
			// It may happen the tx_N causes an erroneous state, which in turn causes tx_N+M to not be
			// executable.
			// N.B: This should never happen while tracing canon blocks, only when tracing bad blocks.
			return roots, nil
		}
		// calling IntermediateRoot will internally call Finalize on the state
		// so any modifications are written to the trie
		roots = append(roots, statedb.IntermediateRoot(deleteEmptyObjects))
	}
	return roots, nil
}

// StandardTraceBadBlockToFile dumps the structured logs created during the
// execution of EVM against a block pulled from the pool of bad ones to the
// local file system and returns a list of files to the caller.
func (api *API) StandardTraceBadBlockToFile(ctx context.Context, hash common.Hash, config *StdTraceConfig) ([]string, error) {
	block := rawdb.ReadBadBlock(api.backend.ChainDb(), hash)
	if block == nil {
		return nil, fmt.Errorf("bad block %#x not found", hash)
	}
	return api.standardTraceBlockToFile(ctx, block, config)
}

// traceBlock configures a new tracer according to the provided configuration, and
// executes all the transactions contained within. The return value will be one item
// per transaction, dependent on the requested tracer.
func (api *API) traceBlock(ctx context.Context, block *types.Block, config *TraceConfig) ([]*txTraceResult, error) {
	if block.NumberU64() == 0 {
		return nil, errors.New("genesis is not traceable")
	}
	// Prepare base state
	parent, err := api.blockByNumberAndHash(ctx, rpc.BlockNumber(block.NumberU64()-1), block.ParentHash())
	if err != nil {
		return nil, err
	}
	reexec := defaultTraceReexec
	if config != nil && config.Reexec != nil {
		reexec = *config.Reexec
	}
	statedb, release, err := api.backend.StateAtBlock(ctx, parent, reexec, nil, true, false)
	if err != nil {
		return nil, err
	}
	defer release()

	// JS tracers have high overhead. In this case run a parallel
	// process that generates states in one thread and traces txes
	// in separate worker threads.
	if config != nil && config.Tracer != nil && *config.Tracer != "" {
		if isJS := DefaultDirectory.IsJS(*config.Tracer); isJS {
			return api.traceBlockParallel(ctx, block, statedb, config)
		}
	}
	// Native tracers have low overhead
	var (
		txs       = block.Transactions()
		blockHash = block.Hash()
		is158     = api.backend.ChainConfig().IsEIP158(block.Number())
		blockCtx  = core.NewEVMBlockContext(block.Header(), api.chainContext(ctx), nil)
		signer    = types.MakeSigner(api.backend.ChainConfig(), block.Number())
		results   = make([]*txTraceResult, len(txs))
	)
	for i, tx := range txs {
		// Generate the next state snapshot fast without tracing
		msg, _ := tx.AsMessage(signer, block.BaseFee())
		txctx := &Context{
			BlockHash: blockHash,
			TxIndex:   i,
			TxHash:    tx.Hash(),
		}
		res, err := api.traceTx(ctx, msg, txctx, blockCtx, statedb, config)
		if err != nil {
			return nil, err
		}
		results[i] = &txTraceResult{Result: res}
		// Finalize the state so any modifications are written to the trie
		// Only delete empty objects if EIP158/161 (a.k.a Spurious Dragon) is in effect
		statedb.Finalise(is158)
	}
	return results, nil
}

// traceBlockParallel is for tracers that have a high overhead (read JS tracers). One thread
// runs along and executes txes without tracing enabled to generate their prestate.
// Worker threads take the tasks and the prestate and trace them.
func (api *API) traceBlockParallel(ctx context.Context, block *types.Block, statedb *state.StateDB, config *TraceConfig) ([]*txTraceResult, error) {
	// Execute all the transaction contained within the block concurrently
	var (
		txs       = block.Transactions()
		blockHash = block.Hash()
		blockCtx  = core.NewEVMBlockContext(block.Header(), api.chainContext(ctx), nil)
		signer    = types.MakeSigner(api.backend.ChainConfig(), block.Number())
		results   = make([]*txTraceResult, len(txs))
		pend      sync.WaitGroup
	)
	threads := runtime.NumCPU()
	if threads > len(txs) {
		threads = len(txs)
	}
	jobs := make(chan *txTraceTask, threads)
	for th := 0; th < threads; th++ {
		pend.Add(1)
		go func() {
			defer pend.Done()
			// Fetch and execute the next transaction trace tasks
			for task := range jobs {
				blockCtx.L1CostFunc = types.NewL1CostFunc(api.backend.ChainConfig(), task.statedb)
				msg, _ := txs[task.index].AsMessage(signer, block.BaseFee())
				txctx := &Context{
					BlockHash: blockHash,
					TxIndex:   task.index,
					TxHash:    txs[task.index].Hash(),
				}
				res, err := api.traceTx(ctx, msg, txctx, blockCtx, task.statedb, config)
				if err != nil {
					results[task.index] = &txTraceResult{Error: err.Error()}
					continue
				}
				results[task.index] = &txTraceResult{Result: res}
			}
		}()
	}

	// Feed the transactions into the tracers and return
	var failed error
<<<<<<< HEAD
txloop:
=======
	blockCtx := core.NewEVMBlockContext(block.Header(), api.chainContext(ctx), nil)
	blockCtx.L1CostFunc = types.NewL1CostFunc(api.backend.ChainConfig(), statedb)
>>>>>>> 3333ea7f
	for i, tx := range txs {
		// Send the trace task over for execution
		task := &txTraceTask{statedb: statedb.Copy(), index: i}
		select {
		case <-ctx.Done():
			failed = ctx.Err()
			break txloop
		case jobs <- task:
		}

		// Generate the next state snapshot fast without tracing
		msg, _ := tx.AsMessage(signer, block.BaseFee())
		statedb.SetTxContext(tx.Hash(), i)
		vmenv := vm.NewEVM(blockCtx, core.NewEVMTxContext(msg), statedb, api.backend.ChainConfig(), vm.Config{})
		if _, err := core.ApplyMessage(vmenv, msg, new(core.GasPool).AddGas(msg.Gas())); err != nil {
			failed = err
			break txloop
		}
		// Finalize the state so any modifications are written to the trie
		// Only delete empty objects if EIP158/161 (a.k.a Spurious Dragon) is in effect
		statedb.Finalise(vmenv.ChainConfig().IsEIP158(block.Number()))
	}

	close(jobs)
	pend.Wait()

	// If execution failed in between, abort
	if failed != nil {
		return nil, failed
	}
	return results, nil
}

// standardTraceBlockToFile configures a new tracer which uses standard JSON output,
// and traces either a full block or an individual transaction. The return value will
// be one filename per transaction traced.
func (api *API) standardTraceBlockToFile(ctx context.Context, block *types.Block, config *StdTraceConfig) ([]string, error) {
	// If we're tracing a single transaction, make sure it's present
	if config != nil && config.TxHash != (common.Hash{}) {
		if !containsTx(block, config.TxHash) {
			return nil, fmt.Errorf("transaction %#x not found in block", config.TxHash)
		}
	}
	if block.NumberU64() == 0 {
		return nil, errors.New("genesis is not traceable")
	}
	parent, err := api.blockByNumberAndHash(ctx, rpc.BlockNumber(block.NumberU64()-1), block.ParentHash())
	if err != nil {
		return nil, err
	}
	reexec := defaultTraceReexec
	if config != nil && config.Reexec != nil {
		reexec = *config.Reexec
	}
	statedb, release, err := api.backend.StateAtBlock(ctx, parent, reexec, nil, true, false)
	if err != nil {
		return nil, err
	}
	defer release()

	// Retrieve the tracing configurations, or use default values
	var (
		logConfig logger.Config
		txHash    common.Hash
	)
	if config != nil {
		logConfig = config.Config
		txHash = config.TxHash
	}
	logConfig.Debug = true

	// Execute transaction, either tracing all or just the requested one
	var (
		dumps       []string
		signer      = types.MakeSigner(api.backend.ChainConfig(), block.Number())
		chainConfig = api.backend.ChainConfig()
		vmctx       = core.NewEVMBlockContext(block.Header(), api.chainContext(ctx), nil)
		canon       = true
	)
	// Check if there are any overrides: the caller may wish to enable a future
	// fork when executing this block. Note, such overrides are only applicable to the
	// actual specified block, not any preceding blocks that we have to go through
	// in order to obtain the state.
	// Therefore, it's perfectly valid to specify `"futureForkBlock": 0`, to enable `futureFork`

	if config != nil && config.Overrides != nil {
		// Copy the config, to not screw up the main config
		// Note: the Clique-part is _not_ deep copied
		chainConfigCopy := new(params.ChainConfig)
		*chainConfigCopy = *chainConfig
		chainConfig = chainConfigCopy
		if berlin := config.Config.Overrides.BerlinBlock; berlin != nil {
			chainConfig.BerlinBlock = berlin
			canon = false
		}
	}
	vmctx.L1CostFunc = types.NewL1CostFunc(chainConfig, statedb)
	for i, tx := range block.Transactions() {
		// Prepare the transaction for un-traced execution
		var (
			msg, _    = tx.AsMessage(signer, block.BaseFee())
			txContext = core.NewEVMTxContext(msg)
			vmConf    vm.Config
			dump      *os.File
			writer    *bufio.Writer
			err       error
		)
		// If the transaction needs tracing, swap out the configs
		if tx.Hash() == txHash || txHash == (common.Hash{}) {
			// Generate a unique temporary file to dump it into
			prefix := fmt.Sprintf("block_%#x-%d-%#x-", block.Hash().Bytes()[:4], i, tx.Hash().Bytes()[:4])
			if !canon {
				prefix = fmt.Sprintf("%valt-", prefix)
			}
			dump, err = os.CreateTemp(os.TempDir(), prefix)
			if err != nil {
				return nil, err
			}
			dumps = append(dumps, dump.Name())

			// Swap out the noop logger to the standard tracer
			writer = bufio.NewWriter(dump)
			vmConf = vm.Config{
				Debug:                   true,
				Tracer:                  logger.NewJSONLogger(&logConfig, writer),
				EnablePreimageRecording: true,
			}
		}
		// Execute the transaction and flush any traces to disk
		vmenv := vm.NewEVM(vmctx, txContext, statedb, chainConfig, vmConf)
		statedb.SetTxContext(tx.Hash(), i)
		_, err = core.ApplyMessage(vmenv, msg, new(core.GasPool).AddGas(msg.Gas()))
		if writer != nil {
			writer.Flush()
		}
		if dump != nil {
			dump.Close()
			log.Info("Wrote standard trace", "file", dump.Name())
		}
		if err != nil {
			return dumps, err
		}
		// Finalize the state so any modifications are written to the trie
		// Only delete empty objects if EIP158/161 (a.k.a Spurious Dragon) is in effect
		statedb.Finalise(vmenv.ChainConfig().IsEIP158(block.Number()))

		// If we've traced the transaction we were looking for, abort
		if tx.Hash() == txHash {
			break
		}
	}
	return dumps, nil
}

// containsTx reports whether the transaction with a certain hash
// is contained within the specified block.
func containsTx(block *types.Block, hash common.Hash) bool {
	for _, tx := range block.Transactions() {
		if tx.Hash() == hash {
			return true
		}
	}
	return false
}

// TraceTransaction returns the structured logs created during the execution of EVM
// and returns them as a JSON object.
func (api *API) TraceTransaction(ctx context.Context, hash common.Hash, config *TraceConfig) (interface{}, error) {
<<<<<<< HEAD
	tx, blockHash, blockNumber, index, err := api.backend.GetTransaction(ctx, hash)
	if err != nil {
		return nil, err
	}
	// Only mined txes are supported
	if tx == nil {
		return nil, errTxNotFound
	}
=======
	// GetTransaction returns 0 for the blocknumber if the transaction is not found
	_, blockHash, blockNumber, index, err := api.backend.GetTransaction(ctx, hash)
	if err != nil {
		return nil, err
	}

	if api.backend.ChainConfig().IsOptimismPreBedrock(new(big.Int).SetUint64(blockNumber)) {
		if api.backend.HistoricalRPCService() != nil {
			var histResult json.RawMessage
			err := api.backend.HistoricalRPCService().CallContext(ctx, &histResult, "debug_traceTransaction", hash, config)
			if err != nil {
				return nil, fmt.Errorf("historical backend error: %w", err)
			}
			return histResult, nil
		} else {
			return nil, rpc.ErrNoHistoricalFallback
		}
	}

>>>>>>> 3333ea7f
	// It shouldn't happen in practice.
	if blockNumber == 0 {
		return nil, errors.New("genesis is not traceable")
	}
	reexec := defaultTraceReexec
	if config != nil && config.Reexec != nil {
		reexec = *config.Reexec
	}
	block, err := api.blockByNumberAndHash(ctx, rpc.BlockNumber(blockNumber), blockHash)
	if err != nil {
		return nil, err
	}
	msg, vmctx, statedb, release, err := api.backend.StateAtTransaction(ctx, block, int(index), reexec)
	if err != nil {
		return nil, err
	}
	defer release()

	txctx := &Context{
		BlockHash: blockHash,
		TxIndex:   int(index),
		TxHash:    hash,
	}
	return api.traceTx(ctx, msg, txctx, vmctx, statedb, config)
}

// TraceCall lets you trace a given eth_call. It collects the structured logs
// created during the execution of EVM if the given transaction was added on
// top of the provided block and returns them as a JSON object.
func (api *API) TraceCall(ctx context.Context, args ethapi.TransactionArgs, blockNrOrHash rpc.BlockNumberOrHash, config *TraceCallConfig) (interface{}, error) {
	// Try to retrieve the specified block
	var (
		err   error
		block *types.Block
	)
	if hash, ok := blockNrOrHash.Hash(); ok {
		block, err = api.blockByHash(ctx, hash)
	} else if number, ok := blockNrOrHash.Number(); ok {
		if number == rpc.PendingBlockNumber {
			// We don't have access to the miner here. For tracing 'future' transactions,
			// it can be done with block- and state-overrides instead, which offers
			// more flexibility and stability than trying to trace on 'pending', since
			// the contents of 'pending' is unstable and probably not a true representation
			// of what the next actual block is likely to contain.
			return nil, errors.New("tracing on top of pending is not supported")
		}
		block, err = api.blockByNumber(ctx, number)
	} else {
		return nil, errors.New("invalid arguments; neither block nor hash specified")
	}
	if err != nil {
		return nil, err
	}

	if api.backend.ChainConfig().IsOptimismPreBedrock(block.Number()) {
		return nil, errors.New("l2geth does not have a debug_traceCall method")
	}

	// try to recompute the state
	reexec := defaultTraceReexec
	if config != nil && config.Reexec != nil {
		reexec = *config.Reexec
	}
	statedb, release, err := api.backend.StateAtBlock(ctx, block, reexec, nil, true, false)
	if err != nil {
		return nil, err
	}
	defer release()

	vmctx := core.NewEVMBlockContext(block.Header(), api.chainContext(ctx), nil)
	// Apply the customization rules if required.
	if config != nil {
		if err := config.StateOverrides.Apply(statedb); err != nil {
			return nil, err
		}
		config.BlockOverrides.Apply(&vmctx)
	}
	vmctx.L1CostFunc = types.NewL1CostFunc(api.backend.ChainConfig(), statedb)
	// Execute the trace
	msg, err := args.ToMessage(api.backend.RPCGasCap(), block.BaseFee())
	if err != nil {
		return nil, err
	}

	var traceConfig *TraceConfig
	if config != nil {
		traceConfig = &config.TraceConfig
	}
	return api.traceTx(ctx, msg, new(Context), vmctx, statedb, traceConfig)
}

// traceTx configures a new tracer according to the provided configuration, and
// executes the given message in the provided environment. The return value will
// be tracer dependent.
func (api *API) traceTx(ctx context.Context, message core.Message, txctx *Context, vmctx vm.BlockContext, statedb *state.StateDB, config *TraceConfig) (interface{}, error) {
	var (
		tracer    Tracer
		err       error
		timeout   = defaultTraceTimeout
		txContext = core.NewEVMTxContext(message)
	)
	if config == nil {
		config = &TraceConfig{}
	}
	// Default tracer is the struct logger
	tracer = logger.NewStructLogger(config.Config)
	if config.Tracer != nil {
		tracer, err = DefaultDirectory.New(*config.Tracer, txctx, config.TracerConfig)
		if err != nil {
			return nil, err
		}
	}
	vmenv := vm.NewEVM(vmctx, txContext, statedb, api.backend.ChainConfig(), vm.Config{Debug: true, Tracer: tracer, NoBaseFee: true})

	// Define a meaningful timeout of a single transaction trace
	if config.Timeout != nil {
		if timeout, err = time.ParseDuration(*config.Timeout); err != nil {
			return nil, err
		}
	}
	deadlineCtx, cancel := context.WithTimeout(ctx, timeout)
	go func() {
		<-deadlineCtx.Done()
		if errors.Is(deadlineCtx.Err(), context.DeadlineExceeded) {
			tracer.Stop(errors.New("execution timeout"))
			// Stop evm execution. Note cancellation is not necessarily immediate.
			vmenv.Cancel()
		}
	}()
	defer cancel()

	// Call Prepare to clear out the statedb access list
	statedb.SetTxContext(txctx.TxHash, txctx.TxIndex)
	if _, err = core.ApplyMessage(vmenv, message, new(core.GasPool).AddGas(message.Gas())); err != nil {
		return nil, fmt.Errorf("tracing failed: %w", err)
	}
	return tracer.GetResult()
}

// APIs return the collection of RPC services the tracer package offers.
func APIs(backend Backend) []rpc.API {
	// Append all the local APIs and return
	return []rpc.API{
		{
			Namespace: "debug",
			Service:   NewAPI(backend),
		},
	}
}<|MERGE_RESOLUTION|>--- conflicted
+++ resolved
@@ -687,7 +687,6 @@
 	var (
 		txs       = block.Transactions()
 		blockHash = block.Hash()
-		blockCtx  = core.NewEVMBlockContext(block.Header(), api.chainContext(ctx), nil)
 		signer    = types.MakeSigner(api.backend.ChainConfig(), block.Number())
 		results   = make([]*txTraceResult, len(txs))
 		pend      sync.WaitGroup
@@ -703,6 +702,7 @@
 			defer pend.Done()
 			// Fetch and execute the next transaction trace tasks
 			for task := range jobs {
+				blockCtx := core.NewEVMBlockContext(block.Header(), api.chainContext(ctx), nil)
 				blockCtx.L1CostFunc = types.NewL1CostFunc(api.backend.ChainConfig(), task.statedb)
 				msg, _ := txs[task.index].AsMessage(signer, block.BaseFee())
 				txctx := &Context{
@@ -720,14 +720,11 @@
 		}()
 	}
 
+	blockCtx := core.NewEVMBlockContext(block.Header(), api.chainContext(ctx), nil)
+	blockCtx.L1CostFunc = types.NewL1CostFunc(api.backend.ChainConfig(), statedb)
 	// Feed the transactions into the tracers and return
 	var failed error
-<<<<<<< HEAD
 txloop:
-=======
-	blockCtx := core.NewEVMBlockContext(block.Header(), api.chainContext(ctx), nil)
-	blockCtx.L1CostFunc = types.NewL1CostFunc(api.backend.ChainConfig(), statedb)
->>>>>>> 3333ea7f
 	for i, tx := range txs {
 		// Send the trace task over for execution
 		task := &txTraceTask{statedb: statedb.Copy(), index: i}
@@ -896,7 +893,6 @@
 // TraceTransaction returns the structured logs created during the execution of EVM
 // and returns them as a JSON object.
 func (api *API) TraceTransaction(ctx context.Context, hash common.Hash, config *TraceConfig) (interface{}, error) {
-<<<<<<< HEAD
 	tx, blockHash, blockNumber, index, err := api.backend.GetTransaction(ctx, hash)
 	if err != nil {
 		return nil, err
@@ -904,12 +900,6 @@
 	// Only mined txes are supported
 	if tx == nil {
 		return nil, errTxNotFound
-	}
-=======
-	// GetTransaction returns 0 for the blocknumber if the transaction is not found
-	_, blockHash, blockNumber, index, err := api.backend.GetTransaction(ctx, hash)
-	if err != nil {
-		return nil, err
 	}
 
 	if api.backend.ChainConfig().IsOptimismPreBedrock(new(big.Int).SetUint64(blockNumber)) {
@@ -925,7 +915,6 @@
 		}
 	}
 
->>>>>>> 3333ea7f
 	// It shouldn't happen in practice.
 	if blockNumber == 0 {
 		return nil, errors.New("genesis is not traceable")
