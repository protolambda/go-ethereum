// Copyright 2015 The go-ethereum Authors
// This file is part of the go-ethereum library.
//
// The go-ethereum library is free software: you can redistribute it and/or modify
// it under the terms of the GNU Lesser General Public License as published by
// the Free Software Foundation, either version 3 of the License, or
// (at your option) any later version.
//
// The go-ethereum library is distributed in the hope that it will be useful,
// but WITHOUT ANY WARRANTY; without even the implied warranty of
// MERCHANTABILITY or FITNESS FOR A PARTICULAR PURPOSE. See the
// GNU Lesser General Public License for more details.
//
// You should have received a copy of the GNU Lesser General Public License
// along with the go-ethereum library. If not, see <http://www.gnu.org/licenses/>.

package eth

import (
	"context"
	"errors"
	"fmt"
	"math/big"
	"time"

	"github.com/ethereum/go-ethereum"
	"github.com/ethereum/go-ethereum/accounts"
	"github.com/ethereum/go-ethereum/common"
	"github.com/ethereum/go-ethereum/common/hexutil"
	"github.com/ethereum/go-ethereum/consensus"
	"github.com/ethereum/go-ethereum/core"
	"github.com/ethereum/go-ethereum/core/bloombits"
	"github.com/ethereum/go-ethereum/core/rawdb"
	"github.com/ethereum/go-ethereum/core/state"
	"github.com/ethereum/go-ethereum/core/txpool"
	"github.com/ethereum/go-ethereum/core/types"
	"github.com/ethereum/go-ethereum/core/vm"
	"github.com/ethereum/go-ethereum/eth/gasprice"
	"github.com/ethereum/go-ethereum/eth/tracers"
	"github.com/ethereum/go-ethereum/ethdb"
	"github.com/ethereum/go-ethereum/event"
	"github.com/ethereum/go-ethereum/miner"
	"github.com/ethereum/go-ethereum/params"
	"github.com/ethereum/go-ethereum/rpc"
)

// EthAPIBackend implements ethapi.Backend for full nodes
type EthAPIBackend struct {
	extRPCEnabled       bool
	allowUnprotectedTxs bool
	eth                 *Ethereum
	gpo                 *gasprice.Oracle
}

// ChainConfig returns the active chain configuration.
func (b *EthAPIBackend) ChainConfig() *params.ChainConfig {
	return b.eth.blockchain.Config()
}

func (b *EthAPIBackend) CurrentBlock() *types.Block {
	return b.eth.blockchain.CurrentBlock()
}

func (b *EthAPIBackend) SetHead(number uint64) {
	b.eth.handler.downloader.Cancel()
	b.eth.blockchain.SetHead(number)
}

func (b *EthAPIBackend) HeaderByNumber(ctx context.Context, number rpc.BlockNumber) (*types.Header, error) {
	// Pending block is only known by the miner
	if number == rpc.PendingBlockNumber {
		block := b.eth.miner.PendingBlock()
		return block.Header(), nil
	}
	// Otherwise resolve and return the block
	if number == rpc.LatestBlockNumber {
		return b.eth.blockchain.CurrentBlock().Header(), nil
	}
	if number == rpc.FinalizedBlockNumber {
		block := b.eth.blockchain.CurrentFinalizedBlock()
		if block != nil {
			return block.Header(), nil
		}
		return nil, errors.New("finalized block not found")
	}
	if number == rpc.SafeBlockNumber {
		block := b.eth.blockchain.CurrentSafeBlock()
		if block != nil {
			return block.Header(), nil
		}
		return nil, errors.New("safe block not found")
	}
	return b.eth.blockchain.GetHeaderByNumber(uint64(number)), nil
}

func (b *EthAPIBackend) HeaderByNumberOrHash(ctx context.Context, blockNrOrHash rpc.BlockNumberOrHash) (*types.Header, error) {
	if blockNr, ok := blockNrOrHash.Number(); ok {
		return b.HeaderByNumber(ctx, blockNr)
	}
	if hash, ok := blockNrOrHash.Hash(); ok {
		header := b.eth.blockchain.GetHeaderByHash(hash)
		if header == nil {
			return nil, errors.New("header for hash not found")
		}
		if blockNrOrHash.RequireCanonical && b.eth.blockchain.GetCanonicalHash(header.Number.Uint64()) != hash {
			return nil, errors.New("hash is not currently canonical")
		}
		return header, nil
	}
	return nil, errors.New("invalid arguments; neither block nor hash specified")
}

func (b *EthAPIBackend) HeaderByHash(ctx context.Context, hash common.Hash) (*types.Header, error) {
	return b.eth.blockchain.GetHeaderByHash(hash), nil
}

func (b *EthAPIBackend) BlockByNumber(ctx context.Context, number rpc.BlockNumber) (*types.Block, error) {
	// Pending block is only known by the miner
	if number == rpc.PendingBlockNumber {
		block := b.eth.miner.PendingBlock()
		return block, nil
	}
	// Otherwise resolve and return the block
	if number == rpc.LatestBlockNumber {
		return b.eth.blockchain.CurrentBlock(), nil
	}
	if number == rpc.FinalizedBlockNumber {
		return b.eth.blockchain.CurrentFinalizedBlock(), nil
	}
	if number == rpc.SafeBlockNumber {
		return b.eth.blockchain.CurrentSafeBlock(), nil
	}
	return b.eth.blockchain.GetBlockByNumber(uint64(number)), nil
}

func (b *EthAPIBackend) BlockByHash(ctx context.Context, hash common.Hash) (*types.Block, error) {
	return b.eth.blockchain.GetBlockByHash(hash), nil
}

func (b *EthAPIBackend) BlockByNumberOrHash(ctx context.Context, blockNrOrHash rpc.BlockNumberOrHash) (*types.Block, error) {
	if blockNr, ok := blockNrOrHash.Number(); ok {
		return b.BlockByNumber(ctx, blockNr)
	}
	if hash, ok := blockNrOrHash.Hash(); ok {
		header := b.eth.blockchain.GetHeaderByHash(hash)
		if header == nil {
			return nil, errors.New("header for hash not found")
		}
		if blockNrOrHash.RequireCanonical && b.eth.blockchain.GetCanonicalHash(header.Number.Uint64()) != hash {
			return nil, errors.New("hash is not currently canonical")
		}
		block := b.eth.blockchain.GetBlock(hash, header.Number.Uint64())
		if block == nil {
			return nil, errors.New("header found, but block body is missing")
		}
		return block, nil
	}
	return nil, errors.New("invalid arguments; neither block nor hash specified")
}

func (b *EthAPIBackend) PendingBlockAndReceipts() (*types.Block, types.Receipts) {
	return b.eth.miner.PendingBlockAndReceipts()
}

func (b *EthAPIBackend) StateAndHeaderByNumber(ctx context.Context, number rpc.BlockNumber) (*state.StateDB, *types.Header, error) {
	// Pending state is only known by the miner
	if number == rpc.PendingBlockNumber {
		block, state := b.eth.miner.Pending()
		return state, block.Header(), nil
	}
	// Otherwise resolve the block number and return its state
	header, err := b.HeaderByNumber(ctx, number)
	if err != nil {
		return nil, nil, err
	}
	if header == nil {
		return nil, nil, fmt.Errorf("header %w", ethereum.NotFound)
	}
	stateDb, err := b.eth.BlockChain().StateAt(header.Root)
	return stateDb, header, err
}

func (b *EthAPIBackend) StateAndHeaderByNumberOrHash(ctx context.Context, blockNrOrHash rpc.BlockNumberOrHash) (*state.StateDB, *types.Header, error) {
	if blockNr, ok := blockNrOrHash.Number(); ok {
		return b.StateAndHeaderByNumber(ctx, blockNr)
	}
	if hash, ok := blockNrOrHash.Hash(); ok {
		header, err := b.HeaderByHash(ctx, hash)
		if err != nil {
			return nil, nil, err
		}
		if header == nil {
			return nil, nil, fmt.Errorf("header for hash %w", ethereum.NotFound)
		}
		if blockNrOrHash.RequireCanonical && b.eth.blockchain.GetCanonicalHash(header.Number.Uint64()) != hash {
			return nil, nil, errors.New("hash is not currently canonical")
		}
		stateDb, err := b.eth.BlockChain().StateAt(header.Root)
		return stateDb, header, err
	}
	return nil, nil, errors.New("invalid arguments; neither block nor hash specified")
}

func (b *EthAPIBackend) GetReceipts(ctx context.Context, hash common.Hash) (types.Receipts, error) {
	return b.eth.blockchain.GetReceiptsByHash(hash), nil
}

func (b *EthAPIBackend) GetLogs(ctx context.Context, hash common.Hash, number uint64) ([][]*types.Log, error) {
	return rawdb.ReadLogs(b.eth.chainDb, hash, number, b.ChainConfig()), nil
}

func (b *EthAPIBackend) GetTd(ctx context.Context, hash common.Hash) *big.Int {
	if header := b.eth.blockchain.GetHeaderByHash(hash); header != nil {
		return b.eth.blockchain.GetTd(hash, header.Number.Uint64())
	}
	return nil
}

func (b *EthAPIBackend) GetEVM(ctx context.Context, msg core.Message, state *state.StateDB, header *types.Header, vmConfig *vm.Config) (*vm.EVM, func() error, error) {
	if vmConfig == nil {
		vmConfig = b.eth.blockchain.GetVMConfig()
	}
	txContext := core.NewEVMTxContext(msg)
<<<<<<< HEAD
	context := core.NewEVMBlockContext(header, b.eth.BlockChain(), nil)
	context.L1CostFunc = types.NewL1CostFunc(b.eth.blockchain.Config(), state)
=======
	var excessDataGas *big.Int
	ph, err := b.HeaderByHash(ctx, header.ParentHash)
	if err != nil {
		return nil, state.Error, err
	}
	if ph != nil {
		excessDataGas = ph.ExcessDataGas
	}
	context := core.NewEVMBlockContext(header, excessDataGas, b.eth.BlockChain(), nil)
>>>>>>> 20d3ce88
	return vm.NewEVM(context, txContext, state, b.eth.blockchain.Config(), *vmConfig), state.Error, nil
}

func (b *EthAPIBackend) SubscribeRemovedLogsEvent(ch chan<- core.RemovedLogsEvent) event.Subscription {
	return b.eth.BlockChain().SubscribeRemovedLogsEvent(ch)
}

func (b *EthAPIBackend) SubscribePendingLogsEvent(ch chan<- []*types.Log) event.Subscription {
	return b.eth.miner.SubscribePendingLogs(ch)
}

func (b *EthAPIBackend) SubscribeChainEvent(ch chan<- core.ChainEvent) event.Subscription {
	return b.eth.BlockChain().SubscribeChainEvent(ch)
}

func (b *EthAPIBackend) SubscribeChainHeadEvent(ch chan<- core.ChainHeadEvent) event.Subscription {
	return b.eth.BlockChain().SubscribeChainHeadEvent(ch)
}

func (b *EthAPIBackend) SubscribeChainSideEvent(ch chan<- core.ChainSideEvent) event.Subscription {
	return b.eth.BlockChain().SubscribeChainSideEvent(ch)
}

func (b *EthAPIBackend) SubscribeLogsEvent(ch chan<- []*types.Log) event.Subscription {
	return b.eth.BlockChain().SubscribeLogsEvent(ch)
}

func (b *EthAPIBackend) SendTx(ctx context.Context, tx *types.Transaction) error {
	if b.eth.seqRPCService != nil {
		data, err := tx.MarshalBinary()
		if err != nil {
			return err
		}
		if err := b.eth.seqRPCService.CallContext(ctx, nil, "eth_sendRawTransaction", hexutil.Encode(data)); err != nil {
			return err
		}
	}
	return b.eth.txPool.AddLocal(tx)
}

func (b *EthAPIBackend) GetPoolTransactions() (types.Transactions, error) {
	pending := b.eth.txPool.Pending(false)
	var txs types.Transactions
	for _, batch := range pending {
		txs = append(txs, batch...)
	}
	return txs, nil
}

func (b *EthAPIBackend) GetPoolTransaction(hash common.Hash) *types.Transaction {
	return b.eth.txPool.Get(hash)
}

func (b *EthAPIBackend) GetTransaction(ctx context.Context, txHash common.Hash) (*types.Transaction, common.Hash, uint64, uint64, error) {
	tx, blockHash, blockNumber, index := rawdb.ReadTransaction(b.eth.ChainDb(), txHash)
	return tx, blockHash, blockNumber, index, nil
}

func (b *EthAPIBackend) GetPoolNonce(ctx context.Context, addr common.Address) (uint64, error) {
	return b.eth.txPool.Nonce(addr), nil
}

func (b *EthAPIBackend) Stats() (pending int, queued int) {
	return b.eth.txPool.Stats()
}

func (b *EthAPIBackend) TxPoolContent() (map[common.Address]types.Transactions, map[common.Address]types.Transactions) {
	return b.eth.TxPool().Content()
}

func (b *EthAPIBackend) TxPoolContentFrom(addr common.Address) (types.Transactions, types.Transactions) {
	return b.eth.TxPool().ContentFrom(addr)
}

func (b *EthAPIBackend) TxPool() *txpool.TxPool {
	return b.eth.TxPool()
}

func (b *EthAPIBackend) SubscribeNewTxsEvent(ch chan<- core.NewTxsEvent) event.Subscription {
	return b.eth.TxPool().SubscribeNewTxsEvent(ch)
}

func (b *EthAPIBackend) SyncProgress() ethereum.SyncProgress {
	return b.eth.Downloader().Progress()
}

func (b *EthAPIBackend) SuggestGasTipCap(ctx context.Context) (*big.Int, error) {
	return b.gpo.SuggestTipCap(ctx)
}

func (b *EthAPIBackend) FeeHistory(ctx context.Context, blockCount int, lastBlock rpc.BlockNumber, rewardPercentiles []float64) (firstBlock *big.Int, reward [][]*big.Int, baseFee []*big.Int, gasUsedRatio []float64, err error) {
	return b.gpo.FeeHistory(ctx, blockCount, lastBlock, rewardPercentiles)
}

func (b *EthAPIBackend) ChainDb() ethdb.Database {
	return b.eth.ChainDb()
}

func (b *EthAPIBackend) EventMux() *event.TypeMux {
	return b.eth.EventMux()
}

func (b *EthAPIBackend) AccountManager() *accounts.Manager {
	return b.eth.AccountManager()
}

func (b *EthAPIBackend) ExtRPCEnabled() bool {
	return b.extRPCEnabled
}

func (b *EthAPIBackend) UnprotectedAllowed() bool {
	return b.allowUnprotectedTxs
}

func (b *EthAPIBackend) RPCGasCap() uint64 {
	return b.eth.config.RPCGasCap
}

func (b *EthAPIBackend) RPCEVMTimeout() time.Duration {
	return b.eth.config.RPCEVMTimeout
}

func (b *EthAPIBackend) RPCTxFeeCap() float64 {
	return b.eth.config.RPCTxFeeCap
}

func (b *EthAPIBackend) BloomStatus() (uint64, uint64) {
	sections, _, _ := b.eth.bloomIndexer.Sections()
	return params.BloomBitsBlocks, sections
}

func (b *EthAPIBackend) ServiceFilter(ctx context.Context, session *bloombits.MatcherSession) {
	for i := 0; i < bloomFilterThreads; i++ {
		go session.Multiplex(bloomRetrievalBatch, bloomRetrievalWait, b.eth.bloomRequests)
	}
}

func (b *EthAPIBackend) Engine() consensus.Engine {
	return b.eth.engine
}

func (b *EthAPIBackend) CurrentHeader() *types.Header {
	return b.eth.blockchain.CurrentHeader()
}

func (b *EthAPIBackend) Miner() *miner.Miner {
	return b.eth.Miner()
}

func (b *EthAPIBackend) StartMining(threads int) error {
	return b.eth.StartMining(threads)
}

func (b *EthAPIBackend) StateAtBlock(ctx context.Context, block *types.Block, reexec uint64, base *state.StateDB, readOnly bool, preferDisk bool) (*state.StateDB, tracers.StateReleaseFunc, error) {
	return b.eth.StateAtBlock(ctx, block, reexec, base, readOnly, preferDisk)
}

func (b *EthAPIBackend) StateAtTransaction(ctx context.Context, block *types.Block, txIndex int, reexec uint64) (core.Message, vm.BlockContext, *state.StateDB, tracers.StateReleaseFunc, error) {
	return b.eth.stateAtTransaction(ctx, block, txIndex, reexec)
}

func (b *EthAPIBackend) HistoricalRPCService() *rpc.Client {
	return b.eth.historicalRPCService
}

func (b *EthAPIBackend) Genesis() *types.Block {
	return b.eth.blockchain.Genesis()
}<|MERGE_RESOLUTION|>--- conflicted
+++ resolved
@@ -221,10 +221,6 @@
 		vmConfig = b.eth.blockchain.GetVMConfig()
 	}
 	txContext := core.NewEVMTxContext(msg)
-<<<<<<< HEAD
-	context := core.NewEVMBlockContext(header, b.eth.BlockChain(), nil)
-	context.L1CostFunc = types.NewL1CostFunc(b.eth.blockchain.Config(), state)
-=======
 	var excessDataGas *big.Int
 	ph, err := b.HeaderByHash(ctx, header.ParentHash)
 	if err != nil {
@@ -234,7 +230,7 @@
 		excessDataGas = ph.ExcessDataGas
 	}
 	context := core.NewEVMBlockContext(header, excessDataGas, b.eth.BlockChain(), nil)
->>>>>>> 20d3ce88
+	context.L1CostFunc = types.NewL1CostFunc(b.eth.blockchain.Config(), state)
 	return vm.NewEVM(context, txContext, state, b.eth.blockchain.Config(), *vmConfig), state.Error, nil
 }
 
