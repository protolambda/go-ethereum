// Copyright 2021 The go-ethereum Authors
// This file is part of the go-ethereum library.
//
// The go-ethereum library is free software: you can redistribute it and/or modify
// it under the terms of the GNU Lesser General Public License as published by
// the Free Software Foundation, either version 3 of the License, or
// (at your option) any later version.
//
// The go-ethereum library is distributed in the hope that it will be useful,
// but WITHOUT ANY WARRANTY; without even the implied warranty of
// MERCHANTABILITY or FITNESS FOR A PARTICULAR PURPOSE. See the
// GNU Lesser General Public License for more details.
//
// You should have received a copy of the GNU Lesser General Public License
// along with the go-ethereum library. If not, see <http://www.gnu.org/licenses/>.

// Package ethconfig contains the configuration of the ETH and LES protocols.
package ethconfig

import (
	"math/big"
	"os"
	"os/user"
	"path/filepath"
	"runtime"
	"time"

	"github.com/ethereum/go-ethereum/common"
	"github.com/ethereum/go-ethereum/consensus"
	"github.com/ethereum/go-ethereum/consensus/beacon"
	"github.com/ethereum/go-ethereum/consensus/clique"
	"github.com/ethereum/go-ethereum/consensus/ethash"
	"github.com/ethereum/go-ethereum/core"
	"github.com/ethereum/go-ethereum/core/txpool"
	"github.com/ethereum/go-ethereum/eth/downloader"
	"github.com/ethereum/go-ethereum/eth/gasprice"
	"github.com/ethereum/go-ethereum/ethdb"
	"github.com/ethereum/go-ethereum/log"
	"github.com/ethereum/go-ethereum/miner"
	"github.com/ethereum/go-ethereum/node"
	"github.com/ethereum/go-ethereum/params"
)

// FullNodeGPO contains default gasprice oracle settings for full node.
var FullNodeGPO = gasprice.Config{
	Blocks:           20,
	Percentile:       60,
	MaxHeaderHistory: 1024,
	MaxBlockHistory:  1024,
	MaxPrice:         gasprice.DefaultMaxPrice,
	IgnorePrice:      gasprice.DefaultIgnorePrice,
}

// LightClientGPO contains default gasprice oracle settings for light client.
var LightClientGPO = gasprice.Config{
	Blocks:           2,
	Percentile:       60,
	MaxHeaderHistory: 300,
	MaxBlockHistory:  5,
	MaxPrice:         gasprice.DefaultMaxPrice,
	IgnorePrice:      gasprice.DefaultIgnorePrice,
}

// Defaults contains default settings for use on the Ethereum main net.
var Defaults = Config{
	SyncMode: downloader.SnapSync,
	Ethash: ethash.Config{
		CacheDir:         "ethash",
		CachesInMem:      2,
		CachesOnDisk:     3,
		CachesLockMmap:   false,
		DatasetsInMem:    1,
		DatasetsOnDisk:   2,
		DatasetsLockMmap: false,
	},
	NetworkId:               1,
	TxLookupLimit:           2350000,
	LightPeers:              100,
	UltraLightFraction:      75,
	DatabaseCache:           512,
	TrieCleanCache:          154,
	TrieCleanCacheJournal:   "triecache",
	TrieCleanCacheRejournal: 60 * time.Minute,
	TrieDirtyCache:          256,
	TrieTimeout:             60 * time.Minute,
	SnapshotCache:           102,
	FilterLogCacheSize:      32,
	Miner:                   miner.DefaultConfig,
	TxPool:                  txpool.DefaultConfig,
	RPCGasCap:               50000000,
	RPCEVMTimeout:           5 * time.Second,
	GPO:                     FullNodeGPO,
	RPCTxFeeCap:             1, // 1 ether
}

func init() {
	home := os.Getenv("HOME")
	if home == "" {
		if user, err := user.Current(); err == nil {
			home = user.HomeDir
		}
	}
	if runtime.GOOS == "darwin" {
		Defaults.Ethash.DatasetDir = filepath.Join(home, "Library", "Ethash")
	} else if runtime.GOOS == "windows" {
		localappdata := os.Getenv("LOCALAPPDATA")
		if localappdata != "" {
			Defaults.Ethash.DatasetDir = filepath.Join(localappdata, "Ethash")
		} else {
			Defaults.Ethash.DatasetDir = filepath.Join(home, "AppData", "Local", "Ethash")
		}
	} else {
		Defaults.Ethash.DatasetDir = filepath.Join(home, ".ethash")
	}
}

//go:generate go run github.com/fjl/gencodec -type Config -formats toml -out gen_config.go

// Config contains configuration options for of the ETH and LES protocols.
type Config struct {
	// The genesis block, which is inserted if the database is empty.
	// If nil, the Ethereum main net block is used.
	Genesis *core.Genesis `toml:",omitempty"`

	// Protocol options
	NetworkId uint64 // Network ID to use for selecting peers to connect to
	SyncMode  downloader.SyncMode

	// This can be set to list of enrtree:// URLs which will be queried for
	// for nodes to connect to.
	EthDiscoveryURLs  []string
	SnapDiscoveryURLs []string

	NoPruning  bool // Whether to disable pruning and flush everything to disk
	NoPrefetch bool // Whether to disable prefetching and only load state on demand

	TxLookupLimit uint64 `toml:",omitempty"` // The maximum number of blocks from head whose tx indices are reserved.

	// RequiredBlocks is a set of block number -> hash mappings which must be in the
	// canonical chain of all remote peers. Setting the option makes geth verify the
	// presence of these blocks for every new peer connection.
	RequiredBlocks map[uint64]common.Hash `toml:"-"`

	// Light client options
	LightServ          int  `toml:",omitempty"` // Maximum percentage of time allowed for serving LES requests
	LightIngress       int  `toml:",omitempty"` // Incoming bandwidth limit for light servers
	LightEgress        int  `toml:",omitempty"` // Outgoing bandwidth limit for light servers
	LightPeers         int  `toml:",omitempty"` // Maximum number of LES client peers
	LightNoPrune       bool `toml:",omitempty"` // Whether to disable light chain pruning
	LightNoSyncServe   bool `toml:",omitempty"` // Whether to serve light clients before syncing
	SyncFromCheckpoint bool `toml:",omitempty"` // Whether to sync the header chain from the configured checkpoint

	// Ultra Light client options
	UltraLightServers      []string `toml:",omitempty"` // List of trusted ultra light servers
	UltraLightFraction     int      `toml:",omitempty"` // Percentage of trusted servers to accept an announcement
	UltraLightOnlyAnnounce bool     `toml:",omitempty"` // Whether to only announce headers, or also serve them

	// Database options
	SkipBcVersionCheck bool `toml:"-"`
	DatabaseHandles    int  `toml:"-"`
	DatabaseCache      int
	DatabaseFreezer    string

	TrieCleanCache          int
	TrieCleanCacheJournal   string        `toml:",omitempty"` // Disk journal directory for trie cache to survive node restarts
	TrieCleanCacheRejournal time.Duration `toml:",omitempty"` // Time interval to regenerate the journal for clean cache
	TrieDirtyCache          int
	TrieTimeout             time.Duration
	SnapshotCache           int
	Preimages               bool

	// This is the number of blocks for which logs will be cached in the filter system.
	FilterLogCacheSize int

	// Mining options
	Miner miner.Config

	// Ethash options
	Ethash ethash.Config

	// Transaction pool options
	TxPool txpool.Config

	// Gas Price Oracle options
	GPO gasprice.Config

	// Enables tracking of SHA3 preimages in the VM
	EnablePreimageRecording bool

	// Miscellaneous options
	DocRoot string `toml:"-"`

	// RPCGasCap is the global gas cap for eth-call variants.
	RPCGasCap uint64

	// RPCEVMTimeout is the global timeout for eth-call.
	RPCEVMTimeout time.Duration

	// RPCTxFeeCap is the global transaction fee(price * gaslimit) cap for
	// send-transaction variants. The unit is ether.
	RPCTxFeeCap float64

	// Checkpoint is a hardcoded checkpoint which can be nil.
	Checkpoint *params.TrustedCheckpoint `toml:",omitempty"`

	// CheckpointOracle is the configuration for checkpoint oracle.
	CheckpointOracle *params.CheckpointOracleConfig `toml:",omitempty"`

<<<<<<< HEAD
	// OverrideShanghai (TODO: remove after the fork)
	OverrideShanghai *big.Int `toml:",omitempty"`
=======
	// OverrideTerminalTotalDifficulty (TODO: remove after the fork)
	OverrideTerminalTotalDifficulty *big.Int `toml:",omitempty"`

	// OverrideTerminalTotalDifficultyPassed (TODO: remove after the fork)
	OverrideTerminalTotalDifficultyPassed *bool `toml:",omitempty"`

	OverrideOptimismBedrock *big.Int
	OverrideOptimism        *bool

	// SyncTarget defines the target block of sync. It's only used for
	// development purposes.
	SyncTarget *types.Block

	RollupSequencerHTTP string
	RollupHistoricalRPC string

	RollupDisableTxPoolGossip bool
>>>>>>> 3333ea7f
}

// CreateConsensusEngine creates a consensus engine for the given chain configuration.
func CreateConsensusEngine(stack *node.Node, ethashConfig *ethash.Config, cliqueConfig *params.CliqueConfig, notify []string, noverify bool, db ethdb.Database) consensus.Engine {
	// If proof-of-authority is requested, set it up
	var engine consensus.Engine
	if cliqueConfig != nil {
		engine = clique.New(cliqueConfig, db)
	} else {
		switch ethashConfig.PowMode {
		case ethash.ModeFake:
			log.Warn("Ethash used in fake mode")
		case ethash.ModeTest:
			log.Warn("Ethash used in test mode")
		case ethash.ModeShared:
			log.Warn("Ethash used in shared mode")
		}
		engine = ethash.New(ethash.Config{
			PowMode:          ethashConfig.PowMode,
			CacheDir:         stack.ResolvePath(ethashConfig.CacheDir),
			CachesInMem:      ethashConfig.CachesInMem,
			CachesOnDisk:     ethashConfig.CachesOnDisk,
			CachesLockMmap:   ethashConfig.CachesLockMmap,
			DatasetDir:       ethashConfig.DatasetDir,
			DatasetsInMem:    ethashConfig.DatasetsInMem,
			DatasetsOnDisk:   ethashConfig.DatasetsOnDisk,
			DatasetsLockMmap: ethashConfig.DatasetsLockMmap,
			NotifyFull:       ethashConfig.NotifyFull,
		}, notify, noverify)
		engine.(*ethash.Ethash).SetThreads(-1) // Disable CPU mining
	}
	return beacon.New(engine)
}<|MERGE_RESOLUTION|>--- conflicted
+++ resolved
@@ -206,28 +206,16 @@
 	// CheckpointOracle is the configuration for checkpoint oracle.
 	CheckpointOracle *params.CheckpointOracleConfig `toml:",omitempty"`
 
-<<<<<<< HEAD
 	// OverrideShanghai (TODO: remove after the fork)
 	OverrideShanghai *big.Int `toml:",omitempty"`
-=======
-	// OverrideTerminalTotalDifficulty (TODO: remove after the fork)
-	OverrideTerminalTotalDifficulty *big.Int `toml:",omitempty"`
-
-	// OverrideTerminalTotalDifficultyPassed (TODO: remove after the fork)
-	OverrideTerminalTotalDifficultyPassed *bool `toml:",omitempty"`
 
 	OverrideOptimismBedrock *big.Int
 	OverrideOptimism        *bool
 
-	// SyncTarget defines the target block of sync. It's only used for
-	// development purposes.
-	SyncTarget *types.Block
-
 	RollupSequencerHTTP string
 	RollupHistoricalRPC string
 
 	RollupDisableTxPoolGossip bool
->>>>>>> 3333ea7f
 }
 
 // CreateConsensusEngine creates a consensus engine for the given chain configuration.
