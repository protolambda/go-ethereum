// Copyright 2016 The go-ethereum Authors
// This file is part of the go-ethereum library.
//
// The go-ethereum library is free software: you can redistribute it and/or modify
// it under the terms of the GNU Lesser General Public License as published by
// the Free Software Foundation, either version 3 of the License, or
// (at your option) any later version.
//
// The go-ethereum library is distributed in the hope that it will be useful,
// but WITHOUT ANY WARRANTY; without even the implied warranty of
// MERCHANTABILITY or FITNESS FOR A PARTICULAR PURPOSE. See the
// GNU Lesser General Public License for more details.
//
// You should have received a copy of the GNU Lesser General Public License
// along with the go-ethereum library. If not, see <http://www.gnu.org/licenses/>.

package les

import (
	"context"
	"errors"
	"math/big"
	"time"

	"github.com/ethereum/go-ethereum"
	"github.com/ethereum/go-ethereum/accounts"
	"github.com/ethereum/go-ethereum/common"
	"github.com/ethereum/go-ethereum/consensus"
	"github.com/ethereum/go-ethereum/core"
	"github.com/ethereum/go-ethereum/core/bloombits"
	"github.com/ethereum/go-ethereum/core/rawdb"
	"github.com/ethereum/go-ethereum/core/state"
	"github.com/ethereum/go-ethereum/core/types"
	"github.com/ethereum/go-ethereum/core/vm"
	"github.com/ethereum/go-ethereum/eth/gasprice"
	"github.com/ethereum/go-ethereum/eth/tracers"
	"github.com/ethereum/go-ethereum/ethdb"
	"github.com/ethereum/go-ethereum/event"
	"github.com/ethereum/go-ethereum/light"
	"github.com/ethereum/go-ethereum/params"
	"github.com/ethereum/go-ethereum/rpc"
)

type LesApiBackend struct {
	extRPCEnabled       bool
	allowUnprotectedTxs bool
	eth                 *LightEthereum
	gpo                 *gasprice.Oracle
}

func (b *LesApiBackend) ChainConfig() *params.ChainConfig {
	return b.eth.chainConfig
}

func (b *LesApiBackend) CurrentBlock() *types.Block {
	return types.NewBlockWithHeader(b.eth.BlockChain().CurrentHeader())
}

func (b *LesApiBackend) SetHead(number uint64) {
	b.eth.handler.downloader.Cancel()
	b.eth.blockchain.SetHead(number)
}

func (b *LesApiBackend) HeaderByNumber(ctx context.Context, number rpc.BlockNumber) (*types.Header, error) {
	// Return the latest current as the pending one since there
	// is no pending notion in the light client. TODO(rjl493456442)
	// unify the behavior of `HeaderByNumber` and `PendingBlockAndReceipts`.
	if number == rpc.PendingBlockNumber {
		return b.eth.blockchain.CurrentHeader(), nil
	}
	if number == rpc.LatestBlockNumber {
		return b.eth.blockchain.CurrentHeader(), nil
	}
	return b.eth.blockchain.GetHeaderByNumberOdr(ctx, uint64(number))
}

func (b *LesApiBackend) HeaderByNumberOrHash(ctx context.Context, blockNrOrHash rpc.BlockNumberOrHash) (*types.Header, error) {
	if blockNr, ok := blockNrOrHash.Number(); ok {
		return b.HeaderByNumber(ctx, blockNr)
	}
	if hash, ok := blockNrOrHash.Hash(); ok {
		header, err := b.HeaderByHash(ctx, hash)
		if err != nil {
			return nil, err
		}
		if header == nil {
			return nil, errors.New("header for hash not found")
		}
		if blockNrOrHash.RequireCanonical && b.eth.blockchain.GetCanonicalHash(header.Number.Uint64()) != hash {
			return nil, errors.New("hash is not currently canonical")
		}
		return header, nil
	}
	return nil, errors.New("invalid arguments; neither block nor hash specified")
}

func (b *LesApiBackend) HeaderByHash(ctx context.Context, hash common.Hash) (*types.Header, error) {
	return b.eth.blockchain.GetHeaderByHash(hash), nil
}

func (b *LesApiBackend) BlockByNumber(ctx context.Context, number rpc.BlockNumber) (*types.Block, error) {
	header, err := b.HeaderByNumber(ctx, number)
	if header == nil || err != nil {
		return nil, err
	}
	return b.BlockByHash(ctx, header.Hash())
}

func (b *LesApiBackend) BlockByHash(ctx context.Context, hash common.Hash) (*types.Block, error) {
	return b.eth.blockchain.GetBlockByHash(ctx, hash)
}

func (b *LesApiBackend) BlockByNumberOrHash(ctx context.Context, blockNrOrHash rpc.BlockNumberOrHash) (*types.Block, error) {
	if blockNr, ok := blockNrOrHash.Number(); ok {
		return b.BlockByNumber(ctx, blockNr)
	}
	if hash, ok := blockNrOrHash.Hash(); ok {
		block, err := b.BlockByHash(ctx, hash)
		if err != nil {
			return nil, err
		}
		if block == nil {
			return nil, errors.New("header found, but block body is missing")
		}
		if blockNrOrHash.RequireCanonical && b.eth.blockchain.GetCanonicalHash(block.NumberU64()) != hash {
			return nil, errors.New("hash is not currently canonical")
		}
		return block, nil
	}
	return nil, errors.New("invalid arguments; neither block nor hash specified")
}

func (b *LesApiBackend) PendingBlockAndReceipts() (*types.Block, types.Receipts) {
	return nil, nil
}

func (b *LesApiBackend) StateAndHeaderByNumber(ctx context.Context, number rpc.BlockNumber) (*state.StateDB, *types.Header, error) {
	header, err := b.HeaderByNumber(ctx, number)
	if err != nil {
		return nil, nil, err
	}
	if header == nil {
		return nil, nil, errors.New("header not found")
	}
	return light.NewState(ctx, header, b.eth.odr), header, nil
}

func (b *LesApiBackend) StateAndHeaderByNumberOrHash(ctx context.Context, blockNrOrHash rpc.BlockNumberOrHash) (*state.StateDB, *types.Header, error) {
	if blockNr, ok := blockNrOrHash.Number(); ok {
		return b.StateAndHeaderByNumber(ctx, blockNr)
	}
	if hash, ok := blockNrOrHash.Hash(); ok {
		header := b.eth.blockchain.GetHeaderByHash(hash)
		if header == nil {
			return nil, nil, errors.New("header for hash not found")
		}
		if blockNrOrHash.RequireCanonical && b.eth.blockchain.GetCanonicalHash(header.Number.Uint64()) != hash {
			return nil, nil, errors.New("hash is not currently canonical")
		}
		return light.NewState(ctx, header, b.eth.odr), header, nil
	}
	return nil, nil, errors.New("invalid arguments; neither block nor hash specified")
}

func (b *LesApiBackend) GetReceipts(ctx context.Context, hash common.Hash) (types.Receipts, error) {
	if number := rawdb.ReadHeaderNumber(b.eth.chainDb, hash); number != nil {
		return light.GetBlockReceipts(ctx, b.eth.odr, hash, *number)
	}
	return nil, nil
}

func (b *LesApiBackend) GetLogs(ctx context.Context, hash common.Hash, number uint64) ([][]*types.Log, error) {
	return light.GetBlockLogs(ctx, b.eth.odr, hash, number)
}

func (b *LesApiBackend) GetTd(ctx context.Context, hash common.Hash) *big.Int {
	if number := rawdb.ReadHeaderNumber(b.eth.chainDb, hash); number != nil {
		return b.eth.blockchain.GetTdOdr(ctx, hash, *number)
	}
	return nil
}

func (b *LesApiBackend) GetEVM(ctx context.Context, msg core.Message, state *state.StateDB, header *types.Header, vmConfig *vm.Config) (*vm.EVM, func() error, error) {
	if vmConfig == nil {
		vmConfig = new(vm.Config)
	}
	txContext := core.NewEVMTxContext(msg)
<<<<<<< HEAD
	context := core.NewEVMBlockContext(header, b.eth.blockchain, nil)
	context.L1CostFunc = types.NewL1CostFunc(b.eth.chainConfig, state)
=======
	var excessDataGas *big.Int
	ph, err := b.HeaderByHash(ctx, header.ParentHash)
	if err != nil {
		return nil, state.Error, err
	}
	if ph != nil {
		excessDataGas = ph.ExcessDataGas
	}
	context := core.NewEVMBlockContext(header, excessDataGas, b.eth.blockchain, nil)
>>>>>>> 20d3ce88
	return vm.NewEVM(context, txContext, state, b.eth.chainConfig, *vmConfig), state.Error, nil
}

func (b *LesApiBackend) SendTx(ctx context.Context, signedTx *types.Transaction) error {
	return b.eth.txPool.Add(ctx, signedTx)
}

func (b *LesApiBackend) RemoveTx(txHash common.Hash) {
	b.eth.txPool.RemoveTx(txHash)
}

func (b *LesApiBackend) GetPoolTransactions() (types.Transactions, error) {
	return b.eth.txPool.GetTransactions()
}

func (b *LesApiBackend) GetPoolTransaction(txHash common.Hash) *types.Transaction {
	return b.eth.txPool.GetTransaction(txHash)
}

func (b *LesApiBackend) GetTransaction(ctx context.Context, txHash common.Hash) (*types.Transaction, common.Hash, uint64, uint64, error) {
	return light.GetTransaction(ctx, b.eth.odr, txHash)
}

func (b *LesApiBackend) GetPoolNonce(ctx context.Context, addr common.Address) (uint64, error) {
	return b.eth.txPool.GetNonce(ctx, addr)
}

func (b *LesApiBackend) Stats() (pending int, queued int) {
	return b.eth.txPool.Stats(), 0
}

func (b *LesApiBackend) TxPoolContent() (map[common.Address]types.Transactions, map[common.Address]types.Transactions) {
	return b.eth.txPool.Content()
}

func (b *LesApiBackend) TxPoolContentFrom(addr common.Address) (types.Transactions, types.Transactions) {
	return b.eth.txPool.ContentFrom(addr)
}

func (b *LesApiBackend) SubscribeNewTxsEvent(ch chan<- core.NewTxsEvent) event.Subscription {
	return b.eth.txPool.SubscribeNewTxsEvent(ch)
}

func (b *LesApiBackend) SubscribeChainEvent(ch chan<- core.ChainEvent) event.Subscription {
	return b.eth.blockchain.SubscribeChainEvent(ch)
}

func (b *LesApiBackend) SubscribeChainHeadEvent(ch chan<- core.ChainHeadEvent) event.Subscription {
	return b.eth.blockchain.SubscribeChainHeadEvent(ch)
}

func (b *LesApiBackend) SubscribeChainSideEvent(ch chan<- core.ChainSideEvent) event.Subscription {
	return b.eth.blockchain.SubscribeChainSideEvent(ch)
}

func (b *LesApiBackend) SubscribeLogsEvent(ch chan<- []*types.Log) event.Subscription {
	return b.eth.blockchain.SubscribeLogsEvent(ch)
}

func (b *LesApiBackend) SubscribePendingLogsEvent(ch chan<- []*types.Log) event.Subscription {
	return event.NewSubscription(func(quit <-chan struct{}) error {
		<-quit
		return nil
	})
}

func (b *LesApiBackend) SubscribeRemovedLogsEvent(ch chan<- core.RemovedLogsEvent) event.Subscription {
	return b.eth.blockchain.SubscribeRemovedLogsEvent(ch)
}

func (b *LesApiBackend) SyncProgress() ethereum.SyncProgress {
	return b.eth.Downloader().Progress()
}

func (b *LesApiBackend) ProtocolVersion() int {
	return b.eth.LesVersion() + 10000
}

func (b *LesApiBackend) SuggestGasTipCap(ctx context.Context) (*big.Int, error) {
	return b.gpo.SuggestTipCap(ctx)
}

func (b *LesApiBackend) FeeHistory(ctx context.Context, blockCount int, lastBlock rpc.BlockNumber, rewardPercentiles []float64) (firstBlock *big.Int, reward [][]*big.Int, baseFee []*big.Int, gasUsedRatio []float64, err error) {
	return b.gpo.FeeHistory(ctx, blockCount, lastBlock, rewardPercentiles)
}

func (b *LesApiBackend) ChainDb() ethdb.Database {
	return b.eth.chainDb
}

func (b *LesApiBackend) AccountManager() *accounts.Manager {
	return b.eth.accountManager
}

func (b *LesApiBackend) ExtRPCEnabled() bool {
	return b.extRPCEnabled
}

func (b *LesApiBackend) UnprotectedAllowed() bool {
	return b.allowUnprotectedTxs
}

func (b *LesApiBackend) RPCGasCap() uint64 {
	return b.eth.config.RPCGasCap
}

func (b *LesApiBackend) RPCEVMTimeout() time.Duration {
	return b.eth.config.RPCEVMTimeout
}

func (b *LesApiBackend) RPCTxFeeCap() float64 {
	return b.eth.config.RPCTxFeeCap
}

func (b *LesApiBackend) BloomStatus() (uint64, uint64) {
	if b.eth.bloomIndexer == nil {
		return 0, 0
	}
	sections, _, _ := b.eth.bloomIndexer.Sections()
	return params.BloomBitsBlocksClient, sections
}

func (b *LesApiBackend) ServiceFilter(ctx context.Context, session *bloombits.MatcherSession) {
	for i := 0; i < bloomFilterThreads; i++ {
		go session.Multiplex(bloomRetrievalBatch, bloomRetrievalWait, b.eth.bloomRequests)
	}
}

func (b *LesApiBackend) Engine() consensus.Engine {
	return b.eth.engine
}

func (b *LesApiBackend) CurrentHeader() *types.Header {
	return b.eth.blockchain.CurrentHeader()
}

func (b *LesApiBackend) StateAtBlock(ctx context.Context, block *types.Block, reexec uint64, base *state.StateDB, readOnly bool, preferDisk bool) (*state.StateDB, tracers.StateReleaseFunc, error) {
	return b.eth.stateAtBlock(ctx, block, reexec)
}

func (b *LesApiBackend) StateAtTransaction(ctx context.Context, block *types.Block, txIndex int, reexec uint64) (core.Message, vm.BlockContext, *state.StateDB, tracers.StateReleaseFunc, error) {
	return b.eth.stateAtTransaction(ctx, block, txIndex, reexec)
}

func (b *LesApiBackend) HistoricalRPCService() *rpc.Client {
	return b.eth.historicalRPCService
}

func (b *LesApiBackend) Genesis() *types.Block {
	return b.eth.blockchain.Genesis()
}<|MERGE_RESOLUTION|>--- conflicted
+++ resolved
@@ -185,10 +185,6 @@
 		vmConfig = new(vm.Config)
 	}
 	txContext := core.NewEVMTxContext(msg)
-<<<<<<< HEAD
-	context := core.NewEVMBlockContext(header, b.eth.blockchain, nil)
-	context.L1CostFunc = types.NewL1CostFunc(b.eth.chainConfig, state)
-=======
 	var excessDataGas *big.Int
 	ph, err := b.HeaderByHash(ctx, header.ParentHash)
 	if err != nil {
@@ -198,7 +194,7 @@
 		excessDataGas = ph.ExcessDataGas
 	}
 	context := core.NewEVMBlockContext(header, excessDataGas, b.eth.blockchain, nil)
->>>>>>> 20d3ce88
+	context.L1CostFunc = types.NewL1CostFunc(b.eth.chainConfig, state)
 	return vm.NewEVM(context, txContext, state, b.eth.chainConfig, *vmConfig), state.Error, nil
 }
 
