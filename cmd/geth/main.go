// Copyright 2014 The go-ethereum Authors
// This file is part of go-ethereum.
//
// go-ethereum is free software: you can redistribute it and/or modify
// it under the terms of the GNU General Public License as published by
// the Free Software Foundation, either version 3 of the License, or
// (at your option) any later version.
//
// go-ethereum is distributed in the hope that it will be useful,
// but WITHOUT ANY WARRANTY; without even the implied warranty of
// MERCHANTABILITY or FITNESS FOR A PARTICULAR PURPOSE. See the
// GNU General Public License for more details.
//
// You should have received a copy of the GNU General Public License
// along with go-ethereum. If not, see <http://www.gnu.org/licenses/>.

// geth is the official command-line client for Ethereum.
package main

import (
	"fmt"
	"os"
	"sort"
	"strconv"
	"strings"
	"time"

	"github.com/ethereum/go-ethereum/accounts"
	"github.com/ethereum/go-ethereum/accounts/keystore"
	"github.com/ethereum/go-ethereum/cmd/utils"
	"github.com/ethereum/go-ethereum/common"
	"github.com/ethereum/go-ethereum/console/prompt"
	"github.com/ethereum/go-ethereum/eth"
	"github.com/ethereum/go-ethereum/eth/downloader"
	"github.com/ethereum/go-ethereum/ethclient"
	"github.com/ethereum/go-ethereum/internal/debug"
	"github.com/ethereum/go-ethereum/internal/ethapi"
	"github.com/ethereum/go-ethereum/internal/flags"
	"github.com/ethereum/go-ethereum/log"
	"github.com/ethereum/go-ethereum/metrics"
	"github.com/ethereum/go-ethereum/node"

	// Force-load the tracer engines to trigger registration
	_ "github.com/ethereum/go-ethereum/eth/tracers/js"
	_ "github.com/ethereum/go-ethereum/eth/tracers/native"

	"github.com/urfave/cli/v2"
)

const (
	clientIdentifier = "geth" // Client identifier to advertise over the network
)

var (
	// flags that configure the node
	nodeFlags = flags.Merge([]cli.Flag{
		utils.IdentityFlag,
		utils.UnlockedAccountFlag,
		utils.PasswordFileFlag,
		utils.BootnodesFlag,
		utils.MinFreeDiskSpaceFlag,
		utils.KeyStoreDirFlag,
		utils.ExternalSignerFlag,
		utils.NoUSBFlag,
		utils.USBFlag,
		utils.SmartCardDaemonPathFlag,
<<<<<<< HEAD
		utils.OverrideShanghai,
=======
		utils.OverrideTerminalTotalDifficulty,
		utils.OverrideTerminalTotalDifficultyPassed,
		utils.OverrideOptimismBedrock,
		utils.OverrideOptimism,
>>>>>>> 3333ea7f
		utils.EthashCacheDirFlag,
		utils.EthashCachesInMemoryFlag,
		utils.EthashCachesOnDiskFlag,
		utils.EthashCachesLockMmapFlag,
		utils.EthashDatasetDirFlag,
		utils.EthashDatasetsInMemoryFlag,
		utils.EthashDatasetsOnDiskFlag,
		utils.EthashDatasetsLockMmapFlag,
		utils.TxPoolLocalsFlag,
		utils.TxPoolNoLocalsFlag,
		utils.TxPoolJournalFlag,
		utils.TxPoolRejournalFlag,
		utils.TxPoolPriceLimitFlag,
		utils.TxPoolPriceBumpFlag,
		utils.TxPoolAccountSlotsFlag,
		utils.TxPoolGlobalSlotsFlag,
		utils.TxPoolAccountQueueFlag,
		utils.TxPoolGlobalQueueFlag,
		utils.TxPoolLifetimeFlag,
		utils.SyncModeFlag,
		utils.SyncTargetFlag,
		utils.ExitWhenSyncedFlag,
		utils.GCModeFlag,
		utils.SnapshotFlag,
		utils.TxLookupLimitFlag,
		utils.LightServeFlag,
		utils.LightIngressFlag,
		utils.LightEgressFlag,
		utils.LightMaxPeersFlag,
		utils.LightNoPruneFlag,
		utils.LightKDFFlag,
		utils.UltraLightServersFlag,
		utils.UltraLightFractionFlag,
		utils.UltraLightOnlyAnnounceFlag,
		utils.LightNoSyncServeFlag,
		utils.EthRequiredBlocksFlag,
		utils.LegacyWhitelistFlag,
		utils.BloomFilterSizeFlag,
		utils.CacheFlag,
		utils.CacheDatabaseFlag,
		utils.CacheTrieFlag,
		utils.CacheTrieJournalFlag,
		utils.CacheTrieRejournalFlag,
		utils.CacheGCFlag,
		utils.CacheSnapshotFlag,
		utils.CacheNoPrefetchFlag,
		utils.CachePreimagesFlag,
		utils.CacheLogSizeFlag,
		utils.FDLimitFlag,
		utils.ListenPortFlag,
		utils.DiscoveryPortFlag,
		utils.MaxPeersFlag,
		utils.MaxPendingPeersFlag,
		utils.MiningEnabledFlag,
		utils.MinerThreadsFlag,
		utils.MinerNotifyFlag,
		utils.MinerGasLimitFlag,
		utils.MinerGasPriceFlag,
		utils.MinerEtherbaseFlag,
		utils.MinerExtraDataFlag,
		utils.MinerRecommitIntervalFlag,
		utils.MinerNoVerifyFlag,
		utils.MinerNewPayloadTimeout,
		utils.NATFlag,
		utils.NoDiscoverFlag,
		utils.DiscoveryV5Flag,
		utils.NetrestrictFlag,
		utils.NodeKeyFileFlag,
		utils.NodeKeyHexFlag,
		utils.DNSDiscoveryFlag,
		utils.DeveloperFlag,
		utils.DeveloperPeriodFlag,
		utils.DeveloperGasLimitFlag,
		utils.VMEnableDebugFlag,
		utils.NetworkIdFlag,
		utils.EthStatsURLFlag,
		utils.FakePoWFlag,
		utils.NoCompactionFlag,
		utils.GpoBlocksFlag,
		utils.GpoPercentileFlag,
		utils.GpoMaxGasPriceFlag,
		utils.GpoIgnoreGasPriceFlag,
		utils.MinerNotifyFullFlag,
<<<<<<< HEAD
=======
		utils.IgnoreLegacyReceiptsFlag,
		utils.RollupSequencerHTTPFlag,
		utils.RollupHistoricalRPCFlag,
		utils.RollupDisableTxPoolGossipFlag,
>>>>>>> 3333ea7f
		configFileFlag,
	}, utils.NetworkFlags, utils.DatabasePathFlags)

	rpcFlags = []cli.Flag{
		utils.HTTPEnabledFlag,
		utils.HTTPListenAddrFlag,
		utils.HTTPPortFlag,
		utils.HTTPCORSDomainFlag,
		utils.AuthListenFlag,
		utils.AuthPortFlag,
		utils.AuthVirtualHostsFlag,
		utils.JWTSecretFlag,
		utils.HTTPVirtualHostsFlag,
		utils.GraphQLEnabledFlag,
		utils.GraphQLCORSDomainFlag,
		utils.GraphQLVirtualHostsFlag,
		utils.HTTPApiFlag,
		utils.HTTPPathPrefixFlag,
		utils.WSEnabledFlag,
		utils.WSListenAddrFlag,
		utils.WSPortFlag,
		utils.WSApiFlag,
		utils.WSAllowedOriginsFlag,
		utils.WSPathPrefixFlag,
		utils.IPCDisabledFlag,
		utils.IPCPathFlag,
		utils.InsecureUnlockAllowedFlag,
		utils.RPCGlobalGasCapFlag,
		utils.RPCGlobalEVMTimeoutFlag,
		utils.RPCGlobalTxFeeCapFlag,
		utils.AllowUnprotectedTxs,
	}

	metricsFlags = []cli.Flag{
		utils.MetricsEnabledFlag,
		utils.MetricsEnabledExpensiveFlag,
		utils.MetricsHTTPFlag,
		utils.MetricsPortFlag,
		utils.MetricsEnableInfluxDBFlag,
		utils.MetricsInfluxDBEndpointFlag,
		utils.MetricsInfluxDBDatabaseFlag,
		utils.MetricsInfluxDBUsernameFlag,
		utils.MetricsInfluxDBPasswordFlag,
		utils.MetricsInfluxDBTagsFlag,
		utils.MetricsEnableInfluxDBV2Flag,
		utils.MetricsInfluxDBTokenFlag,
		utils.MetricsInfluxDBBucketFlag,
		utils.MetricsInfluxDBOrganizationFlag,
	}
)

var app = flags.NewApp("the go-ethereum command line interface")

func init() {
	// Initialize the CLI app and start Geth
	app.Action = geth
	app.HideVersion = true // we have a command to print the version
	app.Copyright = "Copyright 2013-2023 The go-ethereum Authors"
	app.Commands = []*cli.Command{
		// See chaincmd.go:
		initCommand,
		importCommand,
		exportCommand,
		importPreimagesCommand,
		exportPreimagesCommand,
		removedbCommand,
		dumpCommand,
		dumpGenesisCommand,
		// See accountcmd.go:
		accountCommand,
		walletCommand,
		// See consolecmd.go:
		consoleCommand,
		attachCommand,
		javascriptCommand,
		// See misccmd.go:
		makecacheCommand,
		makedagCommand,
		versionCommand,
		versionCheckCommand,
		licenseCommand,
		// See config.go
		dumpConfigCommand,
		// see dbcmd.go
		dbCommand,
		// See cmd/utils/flags_legacy.go
		utils.ShowDeprecated,
		// See snapshot.go
		snapshotCommand,
		// See verkle.go
		verkleCommand,
	}
	sort.Sort(cli.CommandsByName(app.Commands))

	app.Flags = flags.Merge(
		nodeFlags,
		rpcFlags,
		consoleFlags,
		debug.Flags,
		metricsFlags,
	)

	app.Before = func(ctx *cli.Context) error {
		flags.MigrateGlobalFlags(ctx)
		return debug.Setup(ctx)
	}
	app.After = func(ctx *cli.Context) error {
		debug.Exit()
		prompt.Stdin.Close() // Resets terminal mode.
		return nil
	}
}

func main() {
	if err := app.Run(os.Args); err != nil {
		fmt.Fprintln(os.Stderr, err)
		os.Exit(1)
	}
}

// prepare manipulates memory cache allowance and setups metric system.
// This function should be called before launching devp2p stack.
func prepare(ctx *cli.Context) {
	// If we're running a known preset, log it for convenience.
	switch {
	case ctx.IsSet(utils.RopstenFlag.Name):
		log.Info("Starting Geth on Ropsten testnet...")

	case ctx.IsSet(utils.RinkebyFlag.Name):
		log.Info("Starting Geth on Rinkeby testnet...")

	case ctx.IsSet(utils.GoerliFlag.Name):
		log.Info("Starting Geth on Görli testnet...")

	case ctx.IsSet(utils.SepoliaFlag.Name):
		log.Info("Starting Geth on Sepolia testnet...")

	case ctx.IsSet(utils.DeveloperFlag.Name):
		log.Info("Starting Geth in ephemeral dev mode...")
		log.Warn(`You are running Geth in --dev mode. Please note the following:

  1. This mode is only intended for fast, iterative development without assumptions on
     security or persistence.
  2. The database is created in memory unless specified otherwise. Therefore, shutting down
     your computer or losing power will wipe your entire block data and chain state for
     your dev environment.
  3. A random, pre-allocated developer account will be available and unlocked as
     eth.coinbase, which can be used for testing. The random dev account is temporary,
     stored on a ramdisk, and will be lost if your machine is restarted.
  4. Mining is enabled by default. However, the client will only seal blocks if transactions
     are pending in the mempool. The miner's minimum accepted gas price is 1.
  5. Networking is disabled; there is no listen-address, the maximum number of peers is set
     to 0, and discovery is disabled.
`)

	case !ctx.IsSet(utils.NetworkIdFlag.Name):
		log.Info("Starting Geth on Ethereum mainnet...")
	}
	// If we're a full node on mainnet without --cache specified, bump default cache allowance
	if ctx.String(utils.SyncModeFlag.Name) != "light" && !ctx.IsSet(utils.CacheFlag.Name) && !ctx.IsSet(utils.NetworkIdFlag.Name) {
		// Make sure we're not on any supported preconfigured testnet either
		if !ctx.IsSet(utils.RopstenFlag.Name) &&
			!ctx.IsSet(utils.SepoliaFlag.Name) &&
			!ctx.IsSet(utils.RinkebyFlag.Name) &&
			!ctx.IsSet(utils.GoerliFlag.Name) &&
			!ctx.IsSet(utils.DeveloperFlag.Name) {
			// Nope, we're really on mainnet. Bump that cache up!
			log.Info("Bumping default cache on mainnet", "provided", ctx.Int(utils.CacheFlag.Name), "updated", 4096)
			ctx.Set(utils.CacheFlag.Name, strconv.Itoa(4096))
		}
	}
	// If we're running a light client on any network, drop the cache to some meaningfully low amount
	if ctx.String(utils.SyncModeFlag.Name) == "light" && !ctx.IsSet(utils.CacheFlag.Name) {
		log.Info("Dropping default light client cache", "provided", ctx.Int(utils.CacheFlag.Name), "updated", 128)
		ctx.Set(utils.CacheFlag.Name, strconv.Itoa(128))
	}

	// Start metrics export if enabled
	utils.SetupMetrics(ctx)

	// Start system runtime metrics collection
	go metrics.CollectProcessMetrics(3 * time.Second)
}

// geth is the main entry point into the system if no special subcommand is run.
// It creates a default node based on the command line arguments and runs it in
// blocking mode, waiting for it to be shut down.
func geth(ctx *cli.Context) error {
	if args := ctx.Args().Slice(); len(args) > 0 {
		return fmt.Errorf("invalid command: %q", args[0])
	}

	prepare(ctx)
	stack, backend := makeFullNode(ctx)
	defer stack.Close()

	startNode(ctx, stack, backend, false)
	stack.Wait()
	return nil
}

// startNode boots up the system node and all registered protocols, after which
// it unlocks any requested accounts, and starts the RPC/IPC interfaces and the
// miner.
func startNode(ctx *cli.Context, stack *node.Node, backend ethapi.Backend, isConsole bool) {
	debug.Memsize.Add("node", stack)

	// Start up the node itself
	utils.StartNode(ctx, stack, isConsole)

	// Unlock any account specifically requested
	unlockAccounts(ctx, stack)

	// Register wallet event handlers to open and auto-derive wallets
	events := make(chan accounts.WalletEvent, 16)
	stack.AccountManager().Subscribe(events)

	// Create a client to interact with local geth node.
	rpcClient, err := stack.Attach()
	if err != nil {
		utils.Fatalf("Failed to attach to self: %v", err)
	}
	ethClient := ethclient.NewClient(rpcClient)

	go func() {
		// Open any wallets already attached
		for _, wallet := range stack.AccountManager().Wallets() {
			if err := wallet.Open(""); err != nil {
				log.Warn("Failed to open wallet", "url", wallet.URL(), "err", err)
			}
		}
		// Listen for wallet event till termination
		for event := range events {
			switch event.Kind {
			case accounts.WalletArrived:
				if err := event.Wallet.Open(""); err != nil {
					log.Warn("New wallet appeared, failed to open", "url", event.Wallet.URL(), "err", err)
				}
			case accounts.WalletOpened:
				status, _ := event.Wallet.Status()
				log.Info("New wallet appeared", "url", event.Wallet.URL(), "status", status)

				var derivationPaths []accounts.DerivationPath
				if event.Wallet.URL().Scheme == "ledger" {
					derivationPaths = append(derivationPaths, accounts.LegacyLedgerBaseDerivationPath)
				}
				derivationPaths = append(derivationPaths, accounts.DefaultBaseDerivationPath)

				event.Wallet.SelfDerive(derivationPaths, ethClient)

			case accounts.WalletDropped:
				log.Info("Old wallet dropped", "url", event.Wallet.URL())
				event.Wallet.Close()
			}
		}
	}()

	// Spawn a standalone goroutine for status synchronization monitoring,
	// close the node when synchronization is complete if user required.
	if ctx.Bool(utils.ExitWhenSyncedFlag.Name) {
		go func() {
			sub := stack.EventMux().Subscribe(downloader.DoneEvent{})
			defer sub.Unsubscribe()
			for {
				event := <-sub.Chan()
				if event == nil {
					continue
				}
				done, ok := event.Data.(downloader.DoneEvent)
				if !ok {
					continue
				}
				if timestamp := time.Unix(int64(done.Latest.Time), 0); time.Since(timestamp) < 10*time.Minute {
					log.Info("Synchronisation completed", "latestnum", done.Latest.Number, "latesthash", done.Latest.Hash(),
						"age", common.PrettyAge(timestamp))
					stack.Close()
				}
			}
		}()
	}

	// Start auxiliary services if enabled
	if ctx.Bool(utils.MiningEnabledFlag.Name) || ctx.Bool(utils.DeveloperFlag.Name) {
		// Mining only makes sense if a full Ethereum node is running
		if ctx.String(utils.SyncModeFlag.Name) == "light" {
			utils.Fatalf("Light clients do not support mining")
		}
		ethBackend, ok := backend.(*eth.EthAPIBackend)
		if !ok {
			utils.Fatalf("Ethereum service not running")
		}
		// Set the gas price to the limits from the CLI and start mining
		gasprice := flags.GlobalBig(ctx, utils.MinerGasPriceFlag.Name)
		ethBackend.TxPool().SetGasPrice(gasprice)
		// start mining
		threads := ctx.Int(utils.MinerThreadsFlag.Name)
		if err := ethBackend.StartMining(threads); err != nil {
			utils.Fatalf("Failed to start mining: %v", err)
		}
	}
}

// unlockAccounts unlocks any account specifically requested.
func unlockAccounts(ctx *cli.Context, stack *node.Node) {
	var unlocks []string
	inputs := strings.Split(ctx.String(utils.UnlockedAccountFlag.Name), ",")
	for _, input := range inputs {
		if trimmed := strings.TrimSpace(input); trimmed != "" {
			unlocks = append(unlocks, trimmed)
		}
	}
	// Short circuit if there is no account to unlock.
	if len(unlocks) == 0 {
		return
	}
	// If insecure account unlocking is not allowed if node's APIs are exposed to external.
	// Print warning log to user and skip unlocking.
	if !stack.Config().InsecureUnlockAllowed && stack.Config().ExtRPCEnabled() {
		utils.Fatalf("Account unlock with HTTP access is forbidden!")
	}
	ks := stack.AccountManager().Backends(keystore.KeyStoreType)[0].(*keystore.KeyStore)
	passwords := utils.MakePasswordList(ctx)
	for i, account := range unlocks {
		unlockAccount(ks, account, i, passwords)
	}
}<|MERGE_RESOLUTION|>--- conflicted
+++ resolved
@@ -64,14 +64,9 @@
 		utils.NoUSBFlag,
 		utils.USBFlag,
 		utils.SmartCardDaemonPathFlag,
-<<<<<<< HEAD
 		utils.OverrideShanghai,
-=======
-		utils.OverrideTerminalTotalDifficulty,
-		utils.OverrideTerminalTotalDifficultyPassed,
 		utils.OverrideOptimismBedrock,
 		utils.OverrideOptimism,
->>>>>>> 3333ea7f
 		utils.EthashCacheDirFlag,
 		utils.EthashCachesInMemoryFlag,
 		utils.EthashCachesOnDiskFlag,
@@ -155,13 +150,9 @@
 		utils.GpoMaxGasPriceFlag,
 		utils.GpoIgnoreGasPriceFlag,
 		utils.MinerNotifyFullFlag,
-<<<<<<< HEAD
-=======
-		utils.IgnoreLegacyReceiptsFlag,
 		utils.RollupSequencerHTTPFlag,
 		utils.RollupHistoricalRPCFlag,
 		utils.RollupDisableTxPoolGossipFlag,
->>>>>>> 3333ea7f
 		configFileFlag,
 	}, utils.NetworkFlags, utils.DatabasePathFlags)
 
