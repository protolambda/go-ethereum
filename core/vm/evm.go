// Copyright 2014 The go-ethereum Authors
// This file is part of the go-ethereum library.
//
// The go-ethereum library is free software: you can redistribute it and/or modify
// it under the terms of the GNU Lesser General Public License as published by
// the Free Software Foundation, either version 3 of the License, or
// (at your option) any later version.
//
// The go-ethereum library is distributed in the hope that it will be useful,
// but WITHOUT ANY WARRANTY; without even the implied warranty of
// MERCHANTABILITY or FITNESS FOR A PARTICULAR PURPOSE. See the
// GNU Lesser General Public License for more details.
//
// You should have received a copy of the GNU Lesser General Public License
// along with the go-ethereum library. If not, see <http://www.gnu.org/licenses/>.

package vm

import (
	"math/big"
	"sync/atomic"

	"github.com/ethereum/go-ethereum/common"
	"github.com/ethereum/go-ethereum/crypto"
	"github.com/ethereum/go-ethereum/params"
	"github.com/holiman/uint256"
)

// emptyCodeHash is used by create to ensure deployment is disallowed to already
// deployed contract addresses (relevant after the account abstraction).
var emptyCodeHash = crypto.Keccak256Hash(nil)

type (
	// CanTransferFunc is the signature of a transfer guard function
	CanTransferFunc func(StateDB, common.Address, *big.Int) bool
	// TransferFunc is the signature of a transfer function
	TransferFunc func(StateDB, common.Address, common.Address, *big.Int)
	// GetHashFunc returns the n'th block hash in the blockchain
	// and is used by the BLOCKHASH EVM op code.
	GetHashFunc func(uint64) common.Hash
)

func (evm *EVM) precompile(addr common.Address) (PrecompiledContract, bool) {
	var precompiles map[common.Address]PrecompiledContract
	switch {
	case evm.chainRules.IsSharding:
		precompiles = PrecompiledContractsDanksharding
	case evm.chainRules.IsBerlin:
		precompiles = PrecompiledContractsBerlin
	case evm.chainRules.IsIstanbul:
		precompiles = PrecompiledContractsIstanbul
	case evm.chainRules.IsByzantium:
		precompiles = PrecompiledContractsByzantium
	default:
		precompiles = PrecompiledContractsHomestead
	}
	p, ok := precompiles[addr]
	return p, ok
}

// BlockContext provides the EVM with auxiliary information. Once provided
// it shouldn't be modified.
type BlockContext struct {
	// CanTransfer returns whether the account contains
	// sufficient ether to transfer the value
	CanTransfer CanTransferFunc
	// Transfer transfers ether from one account to the other
	Transfer TransferFunc
	// GetHash returns the hash corresponding to n
	GetHash GetHashFunc

	// Block information
	Coinbase      common.Address // Provides information for COINBASE
	GasLimit      uint64         // Provides information for GASLIMIT
	BlockNumber   *big.Int       // Provides information for NUMBER
	Time          *big.Int       // Provides information for TIME
	Difficulty    *big.Int       // Provides information for DIFFICULTY
	BaseFee       *big.Int       // Provides information for BASEFEE
	ExcessDataGas *big.Int       // Provides information for EIP-4844 fee calculation
	Random        *common.Hash   // Provides information for RANDOM
}

// TxContext provides the EVM with information about a transaction.
// All fields can change between transactions.
type TxContext struct {
	// Message information
	Origin     common.Address // Provides information for ORIGIN
	GasPrice   *big.Int       // Provides information for GASPRICE
	DataHashes []common.Hash  // Provides versioned data hashes for DATAHASH
}

// EVM is the Ethereum Virtual Machine base object and provides
// the necessary tools to run a contract on the given state with
// the provided context. It should be noted that any error
// generated through any of the calls should be considered a
// revert-state-and-consume-all-gas operation, no checks on
// specific errors should ever be performed. The interpreter makes
// sure that any errors generated are to be considered faulty code.
//
// The EVM should never be reused and is not thread safe.
type EVM struct {
	// Context provides auxiliary blockchain related information
	Context BlockContext
	TxContext
	// StateDB gives access to the underlying state
	StateDB StateDB
	// Depth is the current call stack
	depth int

	// chainConfig contains information about the current chain
	chainConfig *params.ChainConfig
	// chain rules contains the chain rules for the current epoch
	chainRules params.Rules
	// virtual machine configuration options used to initialise the
	// evm.
	Config Config
	// global (to this context) ethereum virtual machine
	// used throughout the execution of the tx.
	interpreter *EVMInterpreter
	// abort is used to abort the EVM calling operations
	// NOTE: must be set atomically
	abort int32
	// callGasTemp holds the gas available for the current call. This is needed because the
	// available gas is calculated in gasCall* according to the 63/64 rule and later
	// applied in opCall*.
	callGasTemp uint64
}

// NewEVM returns a new EVM. The returned EVM is not thread safe and should
// only ever be used *once*.
func NewEVM(blockCtx BlockContext, txCtx TxContext, statedb StateDB, chainConfig *params.ChainConfig, config Config) *EVM {
	evm := &EVM{
		Context:     blockCtx,
		TxContext:   txCtx,
		StateDB:     statedb,
		Config:      config,
		chainConfig: chainConfig,
<<<<<<< HEAD
		chainRules:  chainConfig.Rules(blockCtx.BlockNumber, blockCtx.Time.Uint64(), blockCtx.Random != nil),
=======
		chainRules:  chainConfig.Rules(blockCtx.BlockNumber, blockCtx.Random != nil, blockCtx.Time),
>>>>>>> 793f0f9e
	}
	evm.interpreter = NewEVMInterpreter(evm, config)
	return evm
}

// Reset resets the EVM with a new transaction context.Reset
// This is not threadsafe and should only be done very cautiously.
func (evm *EVM) Reset(txCtx TxContext, statedb StateDB) {
	evm.TxContext = txCtx
	evm.StateDB = statedb
}

// Cancel cancels any running EVM operation. This may be called concurrently and
// it's safe to be called multiple times.
func (evm *EVM) Cancel() {
	atomic.StoreInt32(&evm.abort, 1)
}

// Cancelled returns true if Cancel has been called
func (evm *EVM) Cancelled() bool {
	return atomic.LoadInt32(&evm.abort) == 1
}

// Interpreter returns the current interpreter
func (evm *EVM) Interpreter() *EVMInterpreter {
	return evm.interpreter
}

// Call executes the contract associated with the addr with the given input as
// parameters. It also handles any necessary value transfer required and takes
// the necessary steps to create accounts and reverses the state in case of an
// execution error or failed value transfer.
func (evm *EVM) Call(caller ContractRef, addr common.Address, input []byte, gas uint64, value *big.Int) (ret []byte, leftOverGas uint64, err error) {
	// Fail if we're trying to execute above the call depth limit
	if evm.depth > int(params.CallCreateDepth) {
		return nil, gas, ErrDepth
	}
	// Fail if we're trying to transfer more than the available balance
	if value.Sign() != 0 && !evm.Context.CanTransfer(evm.StateDB, caller.Address(), value) {
		return nil, gas, ErrInsufficientBalance
	}
	snapshot := evm.StateDB.Snapshot()
	p, isPrecompile := evm.precompile(addr)

	if !evm.StateDB.Exist(addr) {
		if !isPrecompile && evm.chainRules.IsEIP158 && value.Sign() == 0 {
			// Calling a non existing account, don't do anything, but ping the tracer
			if evm.Config.Debug {
				if evm.depth == 0 {
					evm.Config.Tracer.CaptureStart(evm, caller.Address(), addr, false, input, gas, value)
					evm.Config.Tracer.CaptureEnd(ret, 0, nil)
				} else {
					evm.Config.Tracer.CaptureEnter(CALL, caller.Address(), addr, input, gas, value)
					evm.Config.Tracer.CaptureExit(ret, 0, nil)
				}
			}
			return nil, gas, nil
		}
		evm.StateDB.CreateAccount(addr)
	}
	evm.Context.Transfer(evm.StateDB, caller.Address(), addr, value)

	// Capture the tracer start/end events in debug mode
	if evm.Config.Debug {
		if evm.depth == 0 {
			evm.Config.Tracer.CaptureStart(evm, caller.Address(), addr, false, input, gas, value)
			defer func(startGas uint64) { // Lazy evaluation of the parameters
				evm.Config.Tracer.CaptureEnd(ret, startGas-gas, err)
			}(gas)
		} else {
			// Handle tracer events for entering and exiting a call frame
			evm.Config.Tracer.CaptureEnter(CALL, caller.Address(), addr, input, gas, value)
			defer func(startGas uint64) {
				evm.Config.Tracer.CaptureExit(ret, startGas-gas, err)
			}(gas)
		}
	}

	if isPrecompile {
		ret, gas, err = RunPrecompiledContract(p, input, gas)
	} else {
		// Initialise a new contract and set the code that is to be used by the EVM.
		// The contract is a scoped environment for this execution context only.
		code := evm.StateDB.GetCode(addr)
		if len(code) == 0 {
			ret, err = nil, nil // gas is unchanged
		} else {
			addrCopy := addr
			// If the account has no code, we can abort here
			// The depth-check is already done, and precompiles handled above
			contract := NewContract(caller, AccountRef(addrCopy), value, gas)
			contract.SetCallCode(&addrCopy, evm.StateDB.GetCodeHash(addrCopy), code)
			ret, err = evm.interpreter.Run(contract, input, false)
			gas = contract.Gas
		}
	}
	// When an error was returned by the EVM or when setting the creation code
	// above we revert to the snapshot and consume any gas remaining. Additionally
	// when we're in homestead this also counts for code storage gas errors.
	if err != nil {
		evm.StateDB.RevertToSnapshot(snapshot)
		if err != ErrExecutionReverted {
			gas = 0
		}
		// TODO: consider clearing up unused snapshots:
		//} else {
		//	evm.StateDB.DiscardSnapshot(snapshot)
	}
	return ret, gas, err
}

// CallCode executes the contract associated with the addr with the given input
// as parameters. It also handles any necessary value transfer required and takes
// the necessary steps to create accounts and reverses the state in case of an
// execution error or failed value transfer.
//
// CallCode differs from Call in the sense that it executes the given address'
// code with the caller as context.
func (evm *EVM) CallCode(caller ContractRef, addr common.Address, input []byte, gas uint64, value *big.Int) (ret []byte, leftOverGas uint64, err error) {
	// Fail if we're trying to execute above the call depth limit
	if evm.depth > int(params.CallCreateDepth) {
		return nil, gas, ErrDepth
	}
	// Fail if we're trying to transfer more than the available balance
	// Note although it's noop to transfer X ether to caller itself. But
	// if caller doesn't have enough balance, it would be an error to allow
	// over-charging itself. So the check here is necessary.
	if !evm.Context.CanTransfer(evm.StateDB, caller.Address(), value) {
		return nil, gas, ErrInsufficientBalance
	}
	var snapshot = evm.StateDB.Snapshot()

	// Invoke tracer hooks that signal entering/exiting a call frame
	if evm.Config.Debug {
		evm.Config.Tracer.CaptureEnter(CALLCODE, caller.Address(), addr, input, gas, value)
		defer func(startGas uint64) {
			evm.Config.Tracer.CaptureExit(ret, startGas-gas, err)
		}(gas)
	}

	// It is allowed to call precompiles, even via delegatecall
	if p, isPrecompile := evm.precompile(addr); isPrecompile {
		ret, gas, err = RunPrecompiledContract(p, input, gas)
	} else {
		addrCopy := addr
		// Initialise a new contract and set the code that is to be used by the EVM.
		// The contract is a scoped environment for this execution context only.
		contract := NewContract(caller, AccountRef(caller.Address()), value, gas)
		contract.SetCallCode(&addrCopy, evm.StateDB.GetCodeHash(addrCopy), evm.StateDB.GetCode(addrCopy))
		ret, err = evm.interpreter.Run(contract, input, false)
		gas = contract.Gas
	}
	if err != nil {
		evm.StateDB.RevertToSnapshot(snapshot)
		if err != ErrExecutionReverted {
			gas = 0
		}
	}
	return ret, gas, err
}

// DelegateCall executes the contract associated with the addr with the given input
// as parameters. It reverses the state in case of an execution error.
//
// DelegateCall differs from CallCode in the sense that it executes the given address'
// code with the caller as context and the caller is set to the caller of the caller.
func (evm *EVM) DelegateCall(caller ContractRef, addr common.Address, input []byte, gas uint64) (ret []byte, leftOverGas uint64, err error) {
	// Fail if we're trying to execute above the call depth limit
	if evm.depth > int(params.CallCreateDepth) {
		return nil, gas, ErrDepth
	}
	var snapshot = evm.StateDB.Snapshot()

	// Invoke tracer hooks that signal entering/exiting a call frame
	if evm.Config.Debug {
		evm.Config.Tracer.CaptureEnter(DELEGATECALL, caller.Address(), addr, input, gas, nil)
		defer func(startGas uint64) {
			evm.Config.Tracer.CaptureExit(ret, startGas-gas, err)
		}(gas)
	}

	// It is allowed to call precompiles, even via delegatecall
	if p, isPrecompile := evm.precompile(addr); isPrecompile {
		ret, gas, err = RunPrecompiledContract(p, input, gas)
	} else {
		addrCopy := addr
		// Initialise a new contract and make initialise the delegate values
		contract := NewContract(caller, AccountRef(caller.Address()), nil, gas).AsDelegate()
		contract.SetCallCode(&addrCopy, evm.StateDB.GetCodeHash(addrCopy), evm.StateDB.GetCode(addrCopy))
		ret, err = evm.interpreter.Run(contract, input, false)
		gas = contract.Gas
	}
	if err != nil {
		evm.StateDB.RevertToSnapshot(snapshot)
		if err != ErrExecutionReverted {
			gas = 0
		}
	}
	return ret, gas, err
}

// StaticCall executes the contract associated with the addr with the given input
// as parameters while disallowing any modifications to the state during the call.
// Opcodes that attempt to perform such modifications will result in exceptions
// instead of performing the modifications.
func (evm *EVM) StaticCall(caller ContractRef, addr common.Address, input []byte, gas uint64) (ret []byte, leftOverGas uint64, err error) {
	// Fail if we're trying to execute above the call depth limit
	if evm.depth > int(params.CallCreateDepth) {
		return nil, gas, ErrDepth
	}
	// We take a snapshot here. This is a bit counter-intuitive, and could probably be skipped.
	// However, even a staticcall is considered a 'touch'. On mainnet, static calls were introduced
	// after all empty accounts were deleted, so this is not required. However, if we omit this,
	// then certain tests start failing; stRevertTest/RevertPrecompiledTouchExactOOG.json.
	// We could change this, but for now it's left for legacy reasons
	var snapshot = evm.StateDB.Snapshot()

	// We do an AddBalance of zero here, just in order to trigger a touch.
	// This doesn't matter on Mainnet, where all empties are gone at the time of Byzantium,
	// but is the correct thing to do and matters on other networks, in tests, and potential
	// future scenarios
	evm.StateDB.AddBalance(addr, big0)

	// Invoke tracer hooks that signal entering/exiting a call frame
	if evm.Config.Debug {
		evm.Config.Tracer.CaptureEnter(STATICCALL, caller.Address(), addr, input, gas, nil)
		defer func(startGas uint64) {
			evm.Config.Tracer.CaptureExit(ret, startGas-gas, err)
		}(gas)
	}

	if p, isPrecompile := evm.precompile(addr); isPrecompile {
		ret, gas, err = RunPrecompiledContract(p, input, gas)
	} else {
		// At this point, we use a copy of address. If we don't, the go compiler will
		// leak the 'contract' to the outer scope, and make allocation for 'contract'
		// even if the actual execution ends on RunPrecompiled above.
		addrCopy := addr
		// Initialise a new contract and set the code that is to be used by the EVM.
		// The contract is a scoped environment for this execution context only.
		contract := NewContract(caller, AccountRef(addrCopy), new(big.Int), gas)
		contract.SetCallCode(&addrCopy, evm.StateDB.GetCodeHash(addrCopy), evm.StateDB.GetCode(addrCopy))
		// When an error was returned by the EVM or when setting the creation code
		// above we revert to the snapshot and consume any gas remaining. Additionally
		// when we're in Homestead this also counts for code storage gas errors.
		ret, err = evm.interpreter.Run(contract, input, true)
		gas = contract.Gas
	}
	if err != nil {
		evm.StateDB.RevertToSnapshot(snapshot)
		if err != ErrExecutionReverted {
			gas = 0
		}
	}
	return ret, gas, err
}

type codeAndHash struct {
	code []byte
	hash common.Hash
}

func (c *codeAndHash) Hash() common.Hash {
	if c.hash == (common.Hash{}) {
		c.hash = crypto.Keccak256Hash(c.code)
	}
	return c.hash
}

// create creates a new contract using code as deployment code.
func (evm *EVM) create(caller ContractRef, codeAndHash *codeAndHash, gas uint64, value *big.Int, address common.Address, typ OpCode) ([]byte, common.Address, uint64, error) {
	// Depth check execution. Fail if we're trying to execute above the
	// limit.
	if evm.depth > int(params.CallCreateDepth) {
		return nil, common.Address{}, gas, ErrDepth
	}
	if !evm.Context.CanTransfer(evm.StateDB, caller.Address(), value) {
		return nil, common.Address{}, gas, ErrInsufficientBalance
	}
	nonce := evm.StateDB.GetNonce(caller.Address())
	if nonce+1 < nonce {
		return nil, common.Address{}, gas, ErrNonceUintOverflow
	}
	evm.StateDB.SetNonce(caller.Address(), nonce+1)
	// We add this to the access list _before_ taking a snapshot. Even if the creation fails,
	// the access-list change should not be rolled back
	if evm.chainRules.IsBerlin {
		evm.StateDB.AddAddressToAccessList(address)
	}
	// Ensure there's no existing contract already at the designated address
	contractHash := evm.StateDB.GetCodeHash(address)
	if evm.StateDB.GetNonce(address) != 0 || (contractHash != (common.Hash{}) && contractHash != emptyCodeHash) {
		return nil, common.Address{}, 0, ErrContractAddressCollision
	}
	// Create a new account on the state
	snapshot := evm.StateDB.Snapshot()
	evm.StateDB.CreateAccount(address)
	if evm.chainRules.IsEIP158 {
		evm.StateDB.SetNonce(address, 1)
	}
	evm.Context.Transfer(evm.StateDB, caller.Address(), address, value)

	// Initialise a new contract and set the code that is to be used by the EVM.
	// The contract is a scoped environment for this execution context only.
	contract := NewContract(caller, AccountRef(address), value, gas)
	contract.SetCodeOptionalHash(&address, codeAndHash)

	if evm.Config.Debug {
		if evm.depth == 0 {
			evm.Config.Tracer.CaptureStart(evm, caller.Address(), address, true, codeAndHash.code, gas, value)
		} else {
			evm.Config.Tracer.CaptureEnter(typ, caller.Address(), address, codeAndHash.code, gas, value)
		}
	}

	ret, err := evm.interpreter.Run(contract, nil, false)

	// Check whether the max code size has been exceeded, assign err if the case.
	if err == nil && evm.chainRules.IsEIP158 && len(ret) > params.MaxCodeSize {
		err = ErrMaxCodeSizeExceeded
	}

	// Reject code starting with 0xEF if EIP-3541 is enabled.
	if err == nil && len(ret) >= 1 && ret[0] == 0xEF && evm.chainRules.IsLondon {
		err = ErrInvalidCode
	}

	// if the contract creation ran successfully and no errors were returned
	// calculate the gas required to store the code. If the code could not
	// be stored due to not enough gas set an error and let it be handled
	// by the error checking condition below.
	if err == nil {
		createDataGas := uint64(len(ret)) * params.CreateDataGas
		if contract.UseGas(createDataGas) {
			evm.StateDB.SetCode(address, ret)
		} else {
			err = ErrCodeStoreOutOfGas
		}
	}

	// When an error was returned by the EVM or when setting the creation code
	// above we revert to the snapshot and consume any gas remaining. Additionally
	// when we're in homestead this also counts for code storage gas errors.
	if err != nil && (evm.chainRules.IsHomestead || err != ErrCodeStoreOutOfGas) {
		evm.StateDB.RevertToSnapshot(snapshot)
		if err != ErrExecutionReverted {
			contract.UseGas(contract.Gas)
		}
	}

	if evm.Config.Debug {
		if evm.depth == 0 {
			evm.Config.Tracer.CaptureEnd(ret, gas-contract.Gas, err)
		} else {
			evm.Config.Tracer.CaptureExit(ret, gas-contract.Gas, err)
		}
	}
	return ret, address, contract.Gas, err
}

// Create creates a new contract using code as deployment code.
func (evm *EVM) Create(caller ContractRef, code []byte, gas uint64, value *big.Int) (ret []byte, contractAddr common.Address, leftOverGas uint64, err error) {
	contractAddr = crypto.CreateAddress(caller.Address(), evm.StateDB.GetNonce(caller.Address()))
	return evm.create(caller, &codeAndHash{code: code}, gas, value, contractAddr, CREATE)
}

// Create2 creates a new contract using code as deployment code.
//
// The different between Create2 with Create is Create2 uses keccak256(0xff ++ msg.sender ++ salt ++ keccak256(init_code))[12:]
// instead of the usual sender-and-nonce-hash as the address where the contract is initialized at.
func (evm *EVM) Create2(caller ContractRef, code []byte, gas uint64, endowment *big.Int, salt *uint256.Int) (ret []byte, contractAddr common.Address, leftOverGas uint64, err error) {
	codeAndHash := &codeAndHash{code: code}
	contractAddr = crypto.CreateAddress2(caller.Address(), salt.Bytes32(), codeAndHash.Hash().Bytes())
	return evm.create(caller, codeAndHash, gas, endowment, contractAddr, CREATE2)
}

// ChainConfig returns the environment's chain configuration
func (evm *EVM) ChainConfig() *params.ChainConfig { return evm.chainConfig }<|MERGE_RESOLUTION|>--- conflicted
+++ resolved
@@ -135,11 +135,7 @@
 		StateDB:     statedb,
 		Config:      config,
 		chainConfig: chainConfig,
-<<<<<<< HEAD
-		chainRules:  chainConfig.Rules(blockCtx.BlockNumber, blockCtx.Time.Uint64(), blockCtx.Random != nil),
-=======
 		chainRules:  chainConfig.Rules(blockCtx.BlockNumber, blockCtx.Random != nil, blockCtx.Time),
->>>>>>> 793f0f9e
 	}
 	evm.interpreter = NewEVMInterpreter(evm, config)
 	return evm
