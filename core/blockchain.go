--- conflicted
+++ resolved
@@ -230,21 +230,6 @@
 	if cacheConfig == nil {
 		cacheConfig = defaultCacheConfig
 	}
-
-	// Setup the genesis block, commit the provided genesis specification
-	// to database if the genesis block is not present yet, or load the
-	// stored one from database.
-	chainConfig, genesisHash, genesisErr := SetupGenesisBlockWithOverride(db, genesis, overrides)
-	if _, ok := genesisErr.(*params.ConfigCompatError); genesisErr != nil && !ok {
-		return nil, genesisErr
-	}
-	log.Info("")
-	log.Info(strings.Repeat("-", 153))
-	for _, line := range strings.Split(chainConfig.Description(), "\n") {
-		log.Info(line)
-	}
-	log.Info(strings.Repeat("-", 153))
-	log.Info("")
 
 	// Setup the genesis block, commit the provided genesis specification
 	// to database if the genesis block is not present yet, or load the
@@ -2388,8 +2373,6 @@
 func (bc *BlockChain) reportBlock(block *types.Block, receipts types.Receipts, err error) {
 	rawdb.WriteBadBlock(bc.db, block)
 	log.Error(summarizeBadBlock(block, receipts, bc.Config(), err))
-<<<<<<< HEAD
-=======
 }
 
 // summarizeBadBlock returns a string summarizing the bad block and other
@@ -2415,7 +2398,6 @@
 Receipts: %v
 ##############################
 `, block.Number(), block.Hash(), err, platform, vcs, config, receiptString)
->>>>>>> c2e0abce
 }
 
 // InsertHeaderChain attempts to insert the given header chain in to the local
