--- conflicted
+++ resolved
@@ -122,6 +122,58 @@
 	FeeScalar         string
 }
 
+// LogForStorage is a wrapper around a Log that handles
+// backward compatibility with prior storage formats.
+type LogForStorage Log
+
+// EncodeRLP implements rlp.Encoder.
+func (l *LogForStorage) EncodeRLP(w io.Writer) error {
+	rl := rlpLog{Address: l.Address, Topics: l.Topics, Data: l.Data}
+	return rlp.Encode(w, &rl)
+}
+
+type legacyRlpStorageLog struct {
+	Address     common.Address
+	Topics      []common.Hash
+	Data        []byte
+	BlockNumber uint64
+	TxHash      common.Hash
+	TxIndex     uint
+	BlockHash   common.Hash
+	Index       uint
+}
+
+// DecodeRLP implements rlp.Decoder.
+//
+// Note some redundant fields(e.g. block number, tx hash etc) will be assembled later.
+func (l *LogForStorage) DecodeRLP(s *rlp.Stream) error {
+	blob, err := s.Raw()
+	if err != nil {
+		return err
+	}
+	var dec rlpLog
+	err = rlp.DecodeBytes(blob, &dec)
+	if err == nil {
+		*l = LogForStorage{
+			Address: dec.Address,
+			Topics:  dec.Topics,
+			Data:    dec.Data,
+		}
+	} else {
+		// Try to decode log with previous definition.
+		var dec legacyRlpStorageLog
+		err = rlp.DecodeBytes(blob, &dec)
+		if err == nil {
+			*l = LogForStorage{
+				Address: dec.Address,
+				Topics:  dec.Topics,
+				Data:    dec.Data,
+			}
+		}
+	}
+	return err
+}
+
 // NewReceipt creates a barebone transaction receipt, copying the init fields.
 // Deprecated: create receipts using a struct literal instead.
 func NewReceipt(root []byte, failed bool, cumulativeGasUsed uint64) *Receipt {
@@ -297,30 +349,21 @@
 // DecodeRLP implements rlp.Decoder, and loads both consensus and implementation
 // fields of a receipt from an RLP stream.
 func (r *ReceiptForStorage) DecodeRLP(s *rlp.Stream) error {
-<<<<<<< HEAD
-=======
+	// Try decoding from the newest format for future proofness, then the older one
+	// for old nodes that just upgraded. V4 was an intermediate unreleased format so
+	// we do need to decode it, but it's not common (try last).
+	if err := decodeStoredReceiptRLP(r, s); err == nil {
+		return nil
+	}
+	return decodeLegacyOptimismReceiptRLP(r, s)
+}
+
+func decodeLegacyOptimismReceiptRLP(r *ReceiptForStorage, s *rlp.Stream) error {
 	// Retrieve the entire receipt blob as we need to try multiple decoders
 	blob, err := s.Raw()
 	if err != nil {
 		return err
 	}
-	// Try decoding from the newest format for future proofness, then the older one
-	// for old nodes that just upgraded. V4 was an intermediate unreleased format so
-	// we do need to decode it, but it's not common (try last).
-	if err := decodeStoredReceiptRLP(r, blob); err == nil {
-		return nil
-	}
-	if err := decodeLegacyOptimismReceiptRLP(r, blob); err == nil {
-		return nil
-	}
-	if err := decodeV3StoredReceiptRLP(r, blob); err == nil {
-		return nil
-	}
-
-	return decodeV4StoredReceiptRLP(r, blob)
-}
-
-func decodeLegacyOptimismReceiptRLP(r *ReceiptForStorage, blob []byte) error {
 	var stored LegacyOptimismStoredReceiptRLP
 	if err := rlp.DecodeBytes(blob, &stored); err != nil {
 		return err
@@ -352,8 +395,7 @@
 	return nil
 }
 
-func decodeStoredReceiptRLP(r *ReceiptForStorage, blob []byte) error {
->>>>>>> 3333ea7f
+func decodeStoredReceiptRLP(r *ReceiptForStorage, s *rlp.Stream) error {
 	var stored storedReceiptRLP
 	if err := s.Decode(&stored); err != nil {
 		return err
