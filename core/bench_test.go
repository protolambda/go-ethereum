// Copyright 2015 The go-ethereum Authors
// This file is part of the go-ethereum library.
//
// The go-ethereum library is free software: you can redistribute it and/or modify
// it under the terms of the GNU Lesser General Public License as published by
// the Free Software Foundation, either version 3 of the License, or
// (at your option) any later version.
//
// The go-ethereum library is distributed in the hope that it will be useful,
// but WITHOUT ANY WARRANTY; without even the implied warranty of
// MERCHANTABILITY or FITNESS FOR A PARTICULAR PURPOSE. See the
// GNU Lesser General Public License for more details.
//
// You should have received a copy of the GNU Lesser General Public License
// along with the go-ethereum library. If not, see <http://www.gnu.org/licenses/>.

package core

import (
	"crypto/ecdsa"
	"math/big"
	"testing"

	"github.com/ethereum/go-ethereum/common"
	"github.com/ethereum/go-ethereum/common/math"
	"github.com/ethereum/go-ethereum/consensus/ethash"
	"github.com/ethereum/go-ethereum/core/rawdb"
	"github.com/ethereum/go-ethereum/core/types"
	"github.com/ethereum/go-ethereum/core/vm"
	"github.com/ethereum/go-ethereum/crypto"
	"github.com/ethereum/go-ethereum/ethdb"
	"github.com/ethereum/go-ethereum/params"
)

func BenchmarkInsertChain_empty_memdb(b *testing.B) {
	benchInsertChain(b, false, nil)
}
func BenchmarkInsertChain_empty_diskdb(b *testing.B) {
	benchInsertChain(b, true, nil)
}
func BenchmarkInsertChain_valueTx_memdb(b *testing.B) {
	benchInsertChain(b, false, genValueTx(0))
}
func BenchmarkInsertChain_valueTx_diskdb(b *testing.B) {
	benchInsertChain(b, true, genValueTx(0))
}
func BenchmarkInsertChain_valueTx_100kB_memdb(b *testing.B) {
	benchInsertChain(b, false, genValueTx(100*1024))
}
func BenchmarkInsertChain_valueTx_100kB_diskdb(b *testing.B) {
	benchInsertChain(b, true, genValueTx(100*1024))
}
func BenchmarkInsertChain_uncles_memdb(b *testing.B) {
	benchInsertChain(b, false, genUncles)
}
func BenchmarkInsertChain_uncles_diskdb(b *testing.B) {
	benchInsertChain(b, true, genUncles)
}
func BenchmarkInsertChain_ring200_memdb(b *testing.B) {
	benchInsertChain(b, false, genTxRing(200))
}
func BenchmarkInsertChain_ring200_diskdb(b *testing.B) {
	benchInsertChain(b, true, genTxRing(200))
}
func BenchmarkInsertChain_ring1000_memdb(b *testing.B) {
	benchInsertChain(b, false, genTxRing(1000))
}
func BenchmarkInsertChain_ring1000_diskdb(b *testing.B) {
	benchInsertChain(b, true, genTxRing(1000))
}

var (
	// This is the content of the genesis block used by the benchmarks.
	benchRootKey, _ = crypto.HexToECDSA("b71c71a67e1177ad4e901695e1b4b9ee17ae16c6668d313eac2f96dbcda3f291")
	benchRootAddr   = crypto.PubkeyToAddress(benchRootKey.PublicKey)
	benchRootFunds  = math.BigPow(2, 200)
)

// genValueTx returns a block generator that includes a single
// value-transfer transaction with n bytes of extra data in each
// block.
func genValueTx(nbytes int) func(int, *BlockGen) {
	return func(i int, gen *BlockGen) {
		toaddr := common.Address{}
		data := make([]byte, nbytes)
<<<<<<< HEAD
		gas, _ := IntrinsicGas(data, nil, false, false, false)
		signer := types.MakeSigner(gen.config, big.NewInt(int64(i)), 0)
=======
		gas, _ := IntrinsicGas(data, nil, false, false, false, false)
		signer := types.MakeSigner(gen.config, big.NewInt(int64(i)))
>>>>>>> 793f0f9e
		gasPrice := big.NewInt(0)
		if gen.header.BaseFee != nil {
			gasPrice = gen.header.BaseFee
		}
		tx, _ := types.SignNewTx(benchRootKey, signer, &types.LegacyTx{
			Nonce:    gen.TxNonce(benchRootAddr),
			To:       &toaddr,
			Value:    big.NewInt(1),
			Gas:      gas,
			Data:     data,
			GasPrice: gasPrice,
		})
		gen.AddTx(tx)
	}
}

var (
	ringKeys  = make([]*ecdsa.PrivateKey, 1000)
	ringAddrs = make([]common.Address, len(ringKeys))
)

func init() {
	ringKeys[0] = benchRootKey
	ringAddrs[0] = benchRootAddr
	for i := 1; i < len(ringKeys); i++ {
		ringKeys[i], _ = crypto.GenerateKey()
		ringAddrs[i] = crypto.PubkeyToAddress(ringKeys[i].PublicKey)
	}
}

// genTxRing returns a block generator that sends ether in a ring
// among n accounts. This is creates n entries in the state database
// and fills the blocks with many small transactions.
func genTxRing(naccounts int) func(int, *BlockGen) {
	from := 0
	availableFunds := new(big.Int).Set(benchRootFunds)
	return func(i int, gen *BlockGen) {
		block := gen.PrevBlock(i - 1)
		gas := block.GasLimit()
		gasPrice := big.NewInt(0)
		if gen.header.BaseFee != nil {
			gasPrice = gen.header.BaseFee
		}
		signer := types.MakeSigner(gen.config, big.NewInt(int64(i)), 0)
		for {
			gas -= params.TxGas
			if gas < params.TxGas {
				break
			}
			to := (from + 1) % naccounts
			burn := new(big.Int).SetUint64(params.TxGas)
			burn.Mul(burn, gen.header.BaseFee)
			availableFunds.Sub(availableFunds, burn)
			if availableFunds.Cmp(big.NewInt(1)) < 0 {
				panic("not enough funds")
			}
			tx, err := types.SignNewTx(ringKeys[from], signer,
				&types.LegacyTx{
					Nonce:    gen.TxNonce(ringAddrs[from]),
					To:       &ringAddrs[to],
					Value:    availableFunds,
					Gas:      params.TxGas,
					GasPrice: gasPrice,
				})
			if err != nil {
				panic(err)
			}
			gen.AddTx(tx)
			from = to
		}
	}
}

// genUncles generates blocks with two uncle headers.
func genUncles(i int, gen *BlockGen) {
	if i >= 7 {
		b2 := gen.PrevBlock(i - 6).Header()
		b2.Extra = []byte("foo")
		gen.AddUncle(b2)
		b3 := gen.PrevBlock(i - 6).Header()
		b3.Extra = []byte("bar")
		gen.AddUncle(b3)
	}
}

func benchInsertChain(b *testing.B, disk bool, gen func(int, *BlockGen)) {
	// Create the database in memory or in a temporary directory.
	var db ethdb.Database
	var err error
	if !disk {
		db = rawdb.NewMemoryDatabase()
	} else {
		dir := b.TempDir()
		db, err = rawdb.NewLevelDBDatabase(dir, 128, 128, "", false)
		if err != nil {
			b.Fatalf("cannot create temporary database: %v", err)
		}
		defer db.Close()
	}

	// Generate a chain of b.N blocks using the supplied block
	// generator function.
	gspec := &Genesis{
		Config: params.TestChainConfig,
		Alloc:  GenesisAlloc{benchRootAddr: {Balance: benchRootFunds}},
	}
	_, chain, _ := GenerateChainWithGenesis(gspec, ethash.NewFaker(), b.N, gen)

	// Time the insertion of the new chain.
	// State and blocks are stored in the same DB.
	chainman, _ := NewBlockChain(db, nil, gspec, nil, ethash.NewFaker(), vm.Config{}, nil, nil)
	defer chainman.Stop()
	b.ReportAllocs()
	b.ResetTimer()
	if i, err := chainman.InsertChain(chain); err != nil {
		b.Fatalf("insert error (block %d): %v\n", i, err)
	}
}

func BenchmarkChainRead_header_10k(b *testing.B) {
	benchReadChain(b, false, 10000)
}
func BenchmarkChainRead_full_10k(b *testing.B) {
	benchReadChain(b, true, 10000)
}
func BenchmarkChainRead_header_100k(b *testing.B) {
	benchReadChain(b, false, 100000)
}
func BenchmarkChainRead_full_100k(b *testing.B) {
	benchReadChain(b, true, 100000)
}
func BenchmarkChainRead_header_500k(b *testing.B) {
	benchReadChain(b, false, 500000)
}
func BenchmarkChainRead_full_500k(b *testing.B) {
	benchReadChain(b, true, 500000)
}
func BenchmarkChainWrite_header_10k(b *testing.B) {
	benchWriteChain(b, false, 10000)
}
func BenchmarkChainWrite_full_10k(b *testing.B) {
	benchWriteChain(b, true, 10000)
}
func BenchmarkChainWrite_header_100k(b *testing.B) {
	benchWriteChain(b, false, 100000)
}
func BenchmarkChainWrite_full_100k(b *testing.B) {
	benchWriteChain(b, true, 100000)
}
func BenchmarkChainWrite_header_500k(b *testing.B) {
	benchWriteChain(b, false, 500000)
}
func BenchmarkChainWrite_full_500k(b *testing.B) {
	benchWriteChain(b, true, 500000)
}

// makeChainForBench writes a given number of headers or empty blocks/receipts
// into a database.
func makeChainForBench(db ethdb.Database, full bool, count uint64) {
	var hash common.Hash
	for n := uint64(0); n < count; n++ {
		header := &types.Header{
			Coinbase:    common.Address{},
			Number:      big.NewInt(int64(n)),
			ParentHash:  hash,
			Difficulty:  big.NewInt(1),
			UncleHash:   types.EmptyUncleHash,
			TxHash:      types.EmptyRootHash,
			ReceiptHash: types.EmptyRootHash,
		}
		hash = header.Hash()

		rawdb.WriteHeader(db, header)
		rawdb.WriteCanonicalHash(db, hash, n)
		rawdb.WriteTd(db, hash, n, big.NewInt(int64(n+1)))

		if n == 0 {
			rawdb.WriteChainConfig(db, hash, params.AllEthashProtocolChanges)
		}
		rawdb.WriteHeadHeaderHash(db, hash)

		if full || n == 0 {
			block := types.NewBlockWithHeader(header)
			rawdb.WriteBody(db, hash, n, block.Body())
			rawdb.WriteReceipts(db, hash, n, nil)
			rawdb.WriteHeadBlockHash(db, hash)
		}
	}
}

func benchWriteChain(b *testing.B, full bool, count uint64) {
	for i := 0; i < b.N; i++ {
		dir := b.TempDir()
		db, err := rawdb.NewLevelDBDatabase(dir, 128, 1024, "", false)
		if err != nil {
			b.Fatalf("error opening database at %v: %v", dir, err)
		}
		makeChainForBench(db, full, count)
		db.Close()
	}
}

func benchReadChain(b *testing.B, full bool, count uint64) {
	dir := b.TempDir()

	db, err := rawdb.NewLevelDBDatabase(dir, 128, 1024, "", false)
	if err != nil {
		b.Fatalf("error opening database at %v: %v", dir, err)
	}
	makeChainForBench(db, full, count)
	db.Close()
	cacheConfig := *defaultCacheConfig
	cacheConfig.TrieDirtyDisabled = true

	b.ReportAllocs()
	b.ResetTimer()

	for i := 0; i < b.N; i++ {
		db, err := rawdb.NewLevelDBDatabase(dir, 128, 1024, "", false)
		if err != nil {
			b.Fatalf("error opening database at %v: %v", dir, err)
		}
		chain, err := NewBlockChain(db, &cacheConfig, nil, nil, ethash.NewFaker(), vm.Config{}, nil, nil)
		if err != nil {
			b.Fatalf("error creating chain: %v", err)
		}

		for n := uint64(0); n < count; n++ {
			header := chain.GetHeaderByNumber(n)
			if full {
				hash := header.Hash()
				rawdb.ReadBody(db, hash, n)
				rawdb.ReadReceipts(db, hash, n, chain.Config())
			}
		}
		chain.Stop()
		db.Close()
	}
}<|MERGE_RESOLUTION|>--- conflicted
+++ resolved
@@ -83,13 +83,8 @@
 	return func(i int, gen *BlockGen) {
 		toaddr := common.Address{}
 		data := make([]byte, nbytes)
-<<<<<<< HEAD
-		gas, _ := IntrinsicGas(data, nil, false, false, false)
+		gas, _ := IntrinsicGas(data, nil, false, false, false, false)
 		signer := types.MakeSigner(gen.config, big.NewInt(int64(i)), 0)
-=======
-		gas, _ := IntrinsicGas(data, nil, false, false, false, false)
-		signer := types.MakeSigner(gen.config, big.NewInt(int64(i)))
->>>>>>> 793f0f9e
 		gasPrice := big.NewInt(0)
 		if gen.header.BaseFee != nil {
 			gasPrice = gen.header.BaseFee
