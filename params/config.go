--- conflicted
+++ resolved
@@ -267,7 +267,6 @@
 
 	// AllEthashProtocolChanges contains every protocol change (EIPs) introduced
 	// and accepted by the Ethereum core developers into the Ethash consensus.
-<<<<<<< HEAD
 	AllEthashProtocolChanges = &ChainConfig{
 		ChainID:                       big.NewInt(1337),
 		HomesteadBlock:                big.NewInt(0),
@@ -386,26 +385,37 @@
 		Clique:                        nil,
 	}
 	TestRules = TestChainConfig.Rules(new(big.Int), false, new(big.Int))
-=======
-	//
-	// This configuration is intentionally not using keyed fields to force anyone
-	// adding flags to the config to also have to set these fields.
-	AllEthashProtocolChanges = &ChainConfig{big.NewInt(1337), big.NewInt(0), nil, false, big.NewInt(0), common.Hash{}, big.NewInt(0), big.NewInt(0), big.NewInt(0), big.NewInt(0), big.NewInt(0), big.NewInt(0), big.NewInt(0), big.NewInt(0), big.NewInt(0), big.NewInt(0), big.NewInt(0), nil, nil, nil, big.NewInt(0), nil, false, new(EthashConfig), nil, nil}
-
-	// AllCliqueProtocolChanges contains every protocol change (EIPs) introduced
-	// and accepted by the Ethereum core developers into the Clique consensus.
-	//
-	// This configuration is intentionally not using keyed fields to force anyone
-	// adding flags to the config to also have to set these fields.
-	AllCliqueProtocolChanges = &ChainConfig{big.NewInt(1337), big.NewInt(0), nil, false, big.NewInt(0), common.Hash{}, big.NewInt(0), big.NewInt(0), big.NewInt(0), big.NewInt(0), big.NewInt(0), big.NewInt(0), big.NewInt(0), big.NewInt(0), big.NewInt(0), nil, nil, nil, nil, nil, big.NewInt(0), nil, false, nil, &CliqueConfig{Period: 0, Epoch: 30000}, nil}
 
 	// This is a optimism config with bedrock starting a block 5
-	AllOptimismProtocolChanges = &ChainConfig{big.NewInt(1337), big.NewInt(0), nil, false, big.NewInt(0), common.Hash{}, big.NewInt(0), big.NewInt(0), big.NewInt(0), big.NewInt(0), big.NewInt(0), big.NewInt(0), big.NewInt(0), big.NewInt(0), big.NewInt(0), big.NewInt(0), big.NewInt(0), nil, nil, nil, big.NewInt(5), nil, false, nil, nil, &OptimismConfig{EIP1559Elasticity: 50, EIP1559Denominator: 10}}
-
-	TestChainConfig    = &ChainConfig{big.NewInt(1), big.NewInt(0), nil, false, big.NewInt(0), common.Hash{}, big.NewInt(0), big.NewInt(0), big.NewInt(0), big.NewInt(0), big.NewInt(0), big.NewInt(0), big.NewInt(0), big.NewInt(0), big.NewInt(0), big.NewInt(0), big.NewInt(0), nil, nil, nil, big.NewInt(0), nil, false, new(EthashConfig), nil, nil}
-	NonActivatedConfig = &ChainConfig{big.NewInt(1), nil, nil, false, nil, common.Hash{}, nil, nil, nil, nil, nil, nil, nil, nil, nil, nil, nil, nil, nil, nil, big.NewInt(0), nil, false, new(EthashConfig), nil, nil}
-	TestRules          = TestChainConfig.Rules(new(big.Int), false)
->>>>>>> 3333ea7f
+	AllOptimismProtocolChanges = &ChainConfig{
+		ChainID:                       big.NewInt(1337),
+		HomesteadBlock:                big.NewInt(0),
+		DAOForkBlock:                  nil,
+		DAOForkSupport:                false,
+		EIP150Block:                   big.NewInt(0),
+		EIP150Hash:                    common.Hash{},
+		EIP155Block:                   big.NewInt(0),
+		EIP158Block:                   big.NewInt(0),
+		ByzantiumBlock:                big.NewInt(0),
+		ConstantinopleBlock:           big.NewInt(0),
+		PetersburgBlock:               big.NewInt(0),
+		IstanbulBlock:                 big.NewInt(0),
+		MuirGlacierBlock:              big.NewInt(0),
+		BerlinBlock:                   big.NewInt(0),
+		LondonBlock:                   big.NewInt(0),
+		ArrowGlacierBlock:             big.NewInt(0),
+		GrayGlacierBlock:              big.NewInt(0),
+		MergeNetsplitBlock:            big.NewInt(0),
+		ShanghaiTime:                  nil,
+		CancunTime:                    nil,
+		PragueTime:                    nil,
+		BedrockBlock:                  big.NewInt(5), // TODO WTF
+		TerminalTotalDifficulty:       nil,
+		TerminalTotalDifficultyPassed: false,
+		Ethash:                        nil,
+		Clique:                        nil,
+		Optimism:                      &OptimismConfig{EIP1559Elasticity: 50, EIP1559Denominator: 10},
+	}
 )
 
 // NetworkNames are user friendly names to use in the chain spec banner.
@@ -495,18 +505,14 @@
 	ArrowGlacierBlock   *big.Int `json:"arrowGlacierBlock,omitempty"`   // Eip-4345 (bomb delay) switch block (nil = no fork, 0 = already activated)
 	GrayGlacierBlock    *big.Int `json:"grayGlacierBlock,omitempty"`    // Eip-5133 (bomb delay) switch block (nil = no fork, 0 = already activated)
 	MergeNetsplitBlock  *big.Int `json:"mergeNetsplitBlock,omitempty"`  // Virtual fork after The Merge to use as a network splitter
-<<<<<<< HEAD
 
 	// Fork scheduling was switched from blocks to timestamps here
 
 	ShanghaiTime *big.Int `json:"shanghaiTime,omitempty"` // Shanghai switch time (nil = no fork, 0 = already on shanghai)
 	CancunTime   *big.Int `json:"cancunTime,omitempty"`   // Cancun switch time (nil = no fork, 0 = already on cancun)
 	PragueTime   *big.Int `json:"pragueTime,omitempty"`   // Prague switch time (nil = no fork, 0 = already on prague)
-=======
-	ShanghaiBlock       *big.Int `json:"shanghaiBlock,omitempty"`       // Shanghai switch block (nil = no fork, 0 = already on shanghai)
-	CancunBlock         *big.Int `json:"cancunBlock,omitempty"`         // Cancun switch block (nil = no fork, 0 = already on cancun)
-	BedrockBlock        *big.Int `json:"bedrockBlock,omitempty"`        // Bedrock switch block (nil = no fork, 0 = already on optimism bedrock)
->>>>>>> 3333ea7f
+
+	BedrockBlock *big.Int `json:"bedrockBlock,omitempty"` // Bedrock switch block (nil = no fork, 0 = already on optimism bedrock)
 
 	// TerminalTotalDifficulty is the amount of total difficulty reached by
 	// the network that triggers the consensus upgrade.
@@ -743,7 +749,7 @@
 
 // IsBedrock returns whether num is either equal to the Bedrock fork block or greater.
 func (c *ChainConfig) IsBedrock(num *big.Int) bool {
-	return isForked(c.BedrockBlock, num)
+	return isBlockForked(c.BedrockBlock, num)
 }
 
 // IsOptimism returns whether the node is an optimism node or not.
@@ -1068,12 +1074,8 @@
 	IsHomestead, IsEIP150, IsEIP155, IsEIP158               bool
 	IsByzantium, IsConstantinople, IsPetersburg, IsIstanbul bool
 	IsBerlin, IsLondon                                      bool
-<<<<<<< HEAD
 	IsMerge, IsShanghai, isCancun, isPrague                 bool
-=======
-	IsMerge, IsShanghai, isCancun                           bool
 	IsOptimismBedrock                                       bool
->>>>>>> 3333ea7f
 }
 
 // Rules ensures c's ChainID is not nil.
@@ -1083,23 +1085,6 @@
 		chainID = new(big.Int)
 	}
 	return Rules{
-<<<<<<< HEAD
-		ChainID:          new(big.Int).Set(chainID),
-		IsHomestead:      c.IsHomestead(num),
-		IsEIP150:         c.IsEIP150(num),
-		IsEIP155:         c.IsEIP155(num),
-		IsEIP158:         c.IsEIP158(num),
-		IsByzantium:      c.IsByzantium(num),
-		IsConstantinople: c.IsConstantinople(num),
-		IsPetersburg:     c.IsPetersburg(num),
-		IsIstanbul:       c.IsIstanbul(num),
-		IsBerlin:         c.IsBerlin(num),
-		IsLondon:         c.IsLondon(num),
-		IsMerge:          isMerge,
-		IsShanghai:       c.IsShanghai(timestamp),
-		isCancun:         c.IsCancun(timestamp),
-		isPrague:         c.IsPrague(timestamp),
-=======
 		ChainID:           new(big.Int).Set(chainID),
 		IsHomestead:       c.IsHomestead(num),
 		IsEIP150:          c.IsEIP150(num),
@@ -1112,9 +1097,9 @@
 		IsBerlin:          c.IsBerlin(num),
 		IsLondon:          c.IsLondon(num),
 		IsMerge:           isMerge,
-		IsShanghai:        c.IsShanghai(num),
-		isCancun:          c.IsCancun(num),
+		IsShanghai:        c.IsShanghai(timestamp),
+		isCancun:          c.IsCancun(timestamp),
+		isPrague:          c.IsPrague(timestamp),
 		IsOptimismBedrock: c.IsOptimismBedrock(num),
->>>>>>> 3333ea7f
 	}
 }