// Copyright 2016 The go-ethereum Authors
// This file is part of the go-ethereum library.
//
// The go-ethereum library is free software: you can redistribute it and/or modify
// it under the terms of the GNU Lesser General Public License as published by
// the Free Software Foundation, either version 3 of the License, or
// (at your option) any later version.
//
// The go-ethereum library is distributed in the hope that it will be useful,
// but WITHOUT ANY WARRANTY; without even the implied warranty of
// MERCHANTABILITY or FITNESS FOR A PARTICULAR PURPOSE. See the
// GNU Lesser General Public License for more details.
//
// You should have received a copy of the GNU Lesser General Public License
// along with the go-ethereum library. If not, see <http://www.gnu.org/licenses/>.

package params

import (
	"encoding/binary"
	"fmt"
	"math/big"

	"github.com/ethereum/go-ethereum/common"
	"golang.org/x/crypto/sha3"
)

// Genesis hashes to enforce below configs on.
var (
	MainnetGenesisHash = common.HexToHash("0xd4e56740f876aef8c010b86a40d5f56745a118d0906a34e69aec8c0db1cb8fa3")
	RopstenGenesisHash = common.HexToHash("0x41941023680923e0fe4d74a34bdac8141f2540e3ae90623718e47d66d1ca4a2d")
	SepoliaGenesisHash = common.HexToHash("0x25a5cc106eea7138acab33231d7160d69cb777ee0c2c553fcddf5138993e6dd9")
	RinkebyGenesisHash = common.HexToHash("0x6341fd3daf94b748c72ced5a5b26028f2474f5f00d824504e4fa37a75767e177")
	GoerliGenesisHash  = common.HexToHash("0xbf7e331f7f7c1dd2e05159666b3bf8bc7a8a3a9eb1d518969eab529dd9b88c1a")
	KilnGenesisHash    = common.HexToHash("0x51c7fe41be669f69c45c33a56982cbde405313342d9e2b00d7c91a7b284dd4f8")
)

// TrustedCheckpoints associates each known checkpoint with the genesis hash of
// the chain it belongs to.
var TrustedCheckpoints = map[common.Hash]*TrustedCheckpoint{
	MainnetGenesisHash: MainnetTrustedCheckpoint,
	RopstenGenesisHash: RopstenTrustedCheckpoint,
	SepoliaGenesisHash: SepoliaTrustedCheckpoint,
	RinkebyGenesisHash: RinkebyTrustedCheckpoint,
	GoerliGenesisHash:  GoerliTrustedCheckpoint,
}

// CheckpointOracles associates each known checkpoint oracles with the genesis hash of
// the chain it belongs to.
var CheckpointOracles = map[common.Hash]*CheckpointOracleConfig{
	MainnetGenesisHash: MainnetCheckpointOracle,
	RopstenGenesisHash: RopstenCheckpointOracle,
	RinkebyGenesisHash: RinkebyCheckpointOracle,
	GoerliGenesisHash:  GoerliCheckpointOracle,
}

var (
	MainnetTerminalTotalDifficulty, _ = new(big.Int).SetString("58_750_000_000_000_000_000_000", 0)

	// MainnetChainConfig is the chain parameters to run a node on the main network.
	MainnetChainConfig = &ChainConfig{
		ChainID:                 big.NewInt(1),
		HomesteadBlock:          big.NewInt(1_150_000),
		DAOForkBlock:            big.NewInt(1_920_000),
		DAOForkSupport:          true,
		EIP150Block:             big.NewInt(2_463_000),
		EIP150Hash:              common.HexToHash("0x2086799aeebeae135c246c65021c82b4e15a2c451340993aacfd2751886514f0"),
		EIP155Block:             big.NewInt(2_675_000),
		EIP158Block:             big.NewInt(2_675_000),
		ByzantiumBlock:          big.NewInt(4_370_000),
		ConstantinopleBlock:     big.NewInt(7_280_000),
		PetersburgBlock:         big.NewInt(7_280_000),
		IstanbulBlock:           big.NewInt(9_069_000),
		MuirGlacierBlock:        big.NewInt(9_200_000),
		BerlinBlock:             big.NewInt(12_244_000),
		LondonBlock:             big.NewInt(12_965_000),
		ArrowGlacierBlock:       big.NewInt(13_773_000),
		GrayGlacierBlock:        big.NewInt(15_050_000),
		TerminalTotalDifficulty: MainnetTerminalTotalDifficulty, // 58_750_000_000_000_000_000_000
		Ethash:                  new(EthashConfig),
	}

	// MainnetTrustedCheckpoint contains the light client trusted checkpoint for the main network.
	MainnetTrustedCheckpoint = &TrustedCheckpoint{
		SectionIndex: 451,
		SectionHead:  common.HexToHash("0xe47f84b9967eb2ad2afff74d59901b63134660011822fdababaf8fdd18a75aa6"),
		CHTRoot:      common.HexToHash("0xc31e0462ca3d39a46111bb6b63ac4e1cac84089472b7474a319d582f72b3f0c0"),
		BloomRoot:    common.HexToHash("0x7c9f25ce3577a3ab330d52a7343f801899cf9d4980c69f81de31ccc1a055c809"),
	}

	// MainnetCheckpointOracle contains a set of configs for the main network oracle.
	MainnetCheckpointOracle = &CheckpointOracleConfig{
		Address: common.HexToAddress("0x9a9070028361F7AAbeB3f2F2Dc07F82C4a98A02a"),
		Signers: []common.Address{
			common.HexToAddress("0x1b2C260efc720BE89101890E4Db589b44E950527"), // Peter
			common.HexToAddress("0x78d1aD571A1A09D60D9BBf25894b44e4C8859595"), // Martin
			common.HexToAddress("0x286834935f4A8Cfb4FF4C77D5770C2775aE2b0E7"), // Zsolt
			common.HexToAddress("0xb86e2B0Ab5A4B1373e40c51A7C712c70Ba2f9f8E"), // Gary
			common.HexToAddress("0x0DF8fa387C602AE62559cC4aFa4972A7045d6707"), // Guillaume
		},
		Threshold: 2,
	}

	// RopstenChainConfig contains the chain parameters to run a node on the Ropsten test network.
	RopstenChainConfig = &ChainConfig{
		ChainID:                       big.NewInt(3),
		HomesteadBlock:                big.NewInt(0),
		DAOForkBlock:                  nil,
		DAOForkSupport:                true,
		EIP150Block:                   big.NewInt(0),
		EIP150Hash:                    common.HexToHash("0x41941023680923e0fe4d74a34bdac8141f2540e3ae90623718e47d66d1ca4a2d"),
		EIP155Block:                   big.NewInt(10),
		EIP158Block:                   big.NewInt(10),
		ByzantiumBlock:                big.NewInt(1_700_000),
		ConstantinopleBlock:           big.NewInt(4_230_000),
		PetersburgBlock:               big.NewInt(4_939_394),
		IstanbulBlock:                 big.NewInt(6_485_846),
		MuirGlacierBlock:              big.NewInt(7_117_117),
		BerlinBlock:                   big.NewInt(9_812_189),
		LondonBlock:                   big.NewInt(10_499_401),
		TerminalTotalDifficulty:       new(big.Int).SetUint64(50_000_000_000_000_000),
		TerminalTotalDifficultyPassed: true,
		Ethash:                        new(EthashConfig),
	}

	// RopstenTrustedCheckpoint contains the light client trusted checkpoint for the Ropsten test network.
	RopstenTrustedCheckpoint = &TrustedCheckpoint{
		SectionIndex: 346,
		SectionHead:  common.HexToHash("0xafa0384ebd13a751fb7475aaa7fc08ac308925c8b2e2195bca2d4ab1878a7a84"),
		CHTRoot:      common.HexToHash("0x522ae1f334bfa36033b2315d0b9954052780700b69448ecea8d5877e0f7ee477"),
		BloomRoot:    common.HexToHash("0x4093fd53b0d2cc50181dca353fe66f03ae113e7cb65f869a4dfb5905de6a0493"),
	}

	// RopstenCheckpointOracle contains a set of configs for the Ropsten test network oracle.
	RopstenCheckpointOracle = &CheckpointOracleConfig{
		Address: common.HexToAddress("0xEF79475013f154E6A65b54cB2742867791bf0B84"),
		Signers: []common.Address{
			common.HexToAddress("0x32162F3581E88a5f62e8A61892B42C46E2c18f7b"), // Peter
			common.HexToAddress("0x78d1aD571A1A09D60D9BBf25894b44e4C8859595"), // Martin
			common.HexToAddress("0x286834935f4A8Cfb4FF4C77D5770C2775aE2b0E7"), // Zsolt
			common.HexToAddress("0xb86e2B0Ab5A4B1373e40c51A7C712c70Ba2f9f8E"), // Gary
			common.HexToAddress("0x0DF8fa387C602AE62559cC4aFa4972A7045d6707"), // Guillaume
		},
		Threshold: 2,
	}

	// SepoliaChainConfig contains the chain parameters to run a node on the Sepolia test network.
	SepoliaChainConfig = &ChainConfig{
		ChainID:                       big.NewInt(11155111),
		HomesteadBlock:                big.NewInt(0),
		DAOForkBlock:                  nil,
		DAOForkSupport:                true,
		EIP150Block:                   big.NewInt(0),
		EIP155Block:                   big.NewInt(0),
		EIP158Block:                   big.NewInt(0),
		ByzantiumBlock:                big.NewInt(0),
		ConstantinopleBlock:           big.NewInt(0),
		PetersburgBlock:               big.NewInt(0),
		IstanbulBlock:                 big.NewInt(0),
		MuirGlacierBlock:              big.NewInt(0),
		BerlinBlock:                   big.NewInt(0),
		LondonBlock:                   big.NewInt(0),
		TerminalTotalDifficulty:       big.NewInt(17_000_000_000_000_000),
		TerminalTotalDifficultyPassed: true,
		MergeNetsplitBlock:            big.NewInt(1735371),
		Ethash:                        new(EthashConfig),
	}

	// SepoliaTrustedCheckpoint contains the light client trusted checkpoint for the Sepolia test network.
	SepoliaTrustedCheckpoint = &TrustedCheckpoint{
		SectionIndex: 34,
		SectionHead:  common.HexToHash("0xe361400fcbc468d641e7bdd0b0946a3548e97c5d2703b124f04a3f1deccec244"),
		CHTRoot:      common.HexToHash("0xea6768fd288dce7d84f590884908ec39e4de78e6e1a38de5c5419b0f49a42f91"),
		BloomRoot:    common.HexToHash("0x06d32f35d5a611bfd0333ad44e39c619449824167d8ef2913edc48a8112be2cd"),
	}

	// RinkebyChainConfig contains the chain parameters to run a node on the Rinkeby test network.
	RinkebyChainConfig = &ChainConfig{
		ChainID:             big.NewInt(4),
		HomesteadBlock:      big.NewInt(1),
		DAOForkBlock:        nil,
		DAOForkSupport:      true,
		EIP150Block:         big.NewInt(2),
		EIP150Hash:          common.HexToHash("0x9b095b36c15eaf13044373aef8ee0bd3a382a5abb92e402afa44b8249c3a90e9"),
		EIP155Block:         big.NewInt(3),
		EIP158Block:         big.NewInt(3),
		ByzantiumBlock:      big.NewInt(1_035_301),
		ConstantinopleBlock: big.NewInt(3_660_663),
		PetersburgBlock:     big.NewInt(4_321_234),
		IstanbulBlock:       big.NewInt(5_435_345),
		MuirGlacierBlock:    nil,
		BerlinBlock:         big.NewInt(8_290_928),
		LondonBlock:         big.NewInt(8_897_988),
		ArrowGlacierBlock:   nil,
		Clique: &CliqueConfig{
			Period: 15,
			Epoch:  30000,
		},
	}

	// RinkebyTrustedCheckpoint contains the light client trusted checkpoint for the Rinkeby test network.
	RinkebyTrustedCheckpoint = &TrustedCheckpoint{
		SectionIndex: 326,
		SectionHead:  common.HexToHash("0x941a41a153b0e36cb15d9d193d1d0f9715bdb2435efd1c95119b64168667ce00"),
		CHTRoot:      common.HexToHash("0xe2331e00d579cf4093091dee35bef772e63c2341380c276041dc22563c8aba2e"),
		BloomRoot:    common.HexToHash("0x595206febcf118958c2bc1218ea71d01fd04b8f97ad71813df4be0af5b36b0e5"),
	}

	// RinkebyCheckpointOracle contains a set of configs for the Rinkeby test network oracle.
	RinkebyCheckpointOracle = &CheckpointOracleConfig{
		Address: common.HexToAddress("0xebe8eFA441B9302A0d7eaECc277c09d20D684540"),
		Signers: []common.Address{
			common.HexToAddress("0xd9c9cd5f6779558b6e0ed4e6acf6b1947e7fa1f3"), // Peter
			common.HexToAddress("0x78d1aD571A1A09D60D9BBf25894b44e4C8859595"), // Martin
			common.HexToAddress("0x286834935f4A8Cfb4FF4C77D5770C2775aE2b0E7"), // Zsolt
			common.HexToAddress("0xb86e2B0Ab5A4B1373e40c51A7C712c70Ba2f9f8E"), // Gary
		},
		Threshold: 2,
	}

	// GoerliChainConfig contains the chain parameters to run a node on the Görli test network.
	GoerliChainConfig = &ChainConfig{
		ChainID:                       big.NewInt(5),
		HomesteadBlock:                big.NewInt(0),
		DAOForkBlock:                  nil,
		DAOForkSupport:                true,
		EIP150Block:                   big.NewInt(0),
		EIP155Block:                   big.NewInt(0),
		EIP158Block:                   big.NewInt(0),
		ByzantiumBlock:                big.NewInt(0),
		ConstantinopleBlock:           big.NewInt(0),
		PetersburgBlock:               big.NewInt(0),
		IstanbulBlock:                 big.NewInt(1_561_651),
		MuirGlacierBlock:              nil,
		BerlinBlock:                   big.NewInt(4_460_644),
		LondonBlock:                   big.NewInt(5_062_605),
		ArrowGlacierBlock:             nil,
		TerminalTotalDifficulty:       big.NewInt(10_790_000),
		TerminalTotalDifficultyPassed: true,
		Clique: &CliqueConfig{
			Period: 15,
			Epoch:  30000,
		},
	}

	// GoerliTrustedCheckpoint contains the light client trusted checkpoint for the Görli test network.
	GoerliTrustedCheckpoint = &TrustedCheckpoint{
		SectionIndex: 210,
		SectionHead:  common.HexToHash("0xbb11eaf551a6c06f74a6c7bbfe1699cbf64b8f248b64691da916dd443176db2f"),
		CHTRoot:      common.HexToHash("0x9934ae326d00d9c7de2e074c0e51689efb7fa7fcba18929ff4279c27259c45e6"),
		BloomRoot:    common.HexToHash("0x7fe3bd4fd45194aa8a5cfe5ac590edff1f870d3d98d3c310494e7f67613a87ff"),
	}

	// GoerliCheckpointOracle contains a set of configs for the Goerli test network oracle.
	GoerliCheckpointOracle = &CheckpointOracleConfig{
		Address: common.HexToAddress("0x18CA0E045F0D772a851BC7e48357Bcaab0a0795D"),
		Signers: []common.Address{
			common.HexToAddress("0x4769bcaD07e3b938B7f43EB7D278Bc7Cb9efFb38"), // Peter
			common.HexToAddress("0x78d1aD571A1A09D60D9BBf25894b44e4C8859595"), // Martin
			common.HexToAddress("0x286834935f4A8Cfb4FF4C77D5770C2775aE2b0E7"), // Zsolt
			common.HexToAddress("0xb86e2B0Ab5A4B1373e40c51A7C712c70Ba2f9f8E"), // Gary
			common.HexToAddress("0x0DF8fa387C602AE62559cC4aFa4972A7045d6707"), // Guillaume
		},
		Threshold: 2,
	}

	// AllEthashProtocolChanges contains every protocol change (EIPs) introduced
	// and accepted by the Ethereum core developers into the Ethash consensus.
	//
	// This configuration is intentionally not using keyed fields to force anyone
	// adding flags to the config to also have to set these fields.
<<<<<<< HEAD
	AllEthashProtocolChanges = &ChainConfig{big.NewInt(1337), big.NewInt(0), nil, false, big.NewInt(0), common.Hash{}, big.NewInt(0), big.NewInt(0), big.NewInt(0), big.NewInt(0), big.NewInt(0), big.NewInt(0), big.NewInt(0), big.NewInt(0), big.NewInt(0), big.NewInt(0), big.NewInt(0), nil, nil, nil, nil, false, new(EthashConfig), nil, nil}
=======
	AllEthashProtocolChanges = &ChainConfig{big.NewInt(1337), big.NewInt(0), nil, false, big.NewInt(0), common.Hash{}, big.NewInt(0), big.NewInt(0), big.NewInt(0), big.NewInt(0), big.NewInt(0), big.NewInt(0), big.NewInt(0), big.NewInt(0), big.NewInt(0), big.NewInt(0), nil, nil, nil, new(EthashConfig), nil}
>>>>>>> c76d2bd5

	// AllCliqueProtocolChanges contains every protocol change (EIPs) introduced
	// and accepted by the Ethereum core developers into the Clique consensus.
	//
	// This configuration is intentionally not using keyed fields to force anyone
	// adding flags to the config to also have to set these fields.
<<<<<<< HEAD
	AllCliqueProtocolChanges = &ChainConfig{big.NewInt(1337), big.NewInt(0), nil, false, big.NewInt(0), common.Hash{}, big.NewInt(0), big.NewInt(0), big.NewInt(0), big.NewInt(0), big.NewInt(0), big.NewInt(0), big.NewInt(0), big.NewInt(0), big.NewInt(0), nil, nil, nil, nil, nil, nil, false, nil, &CliqueConfig{Period: 0, Epoch: 30000}, nil}

	TestChainConfig    = &ChainConfig{big.NewInt(1), big.NewInt(0), nil, false, big.NewInt(0), common.Hash{}, big.NewInt(0), big.NewInt(0), big.NewInt(0), big.NewInt(0), big.NewInt(0), big.NewInt(0), big.NewInt(0), big.NewInt(0), big.NewInt(0), big.NewInt(0), big.NewInt(0), nil, nil, nil, nil, false, new(EthashConfig), nil, nil}
	NonActivatedConfig = &ChainConfig{big.NewInt(1), nil, nil, false, nil, common.Hash{}, nil, nil, nil, nil, nil, nil, nil, nil, nil, nil, nil, nil, nil, nil, nil, false, new(EthashConfig), nil, nil}
	TestRules          = TestChainConfig.Rules(new(big.Int), false)
=======
	AllCliqueProtocolChanges = &ChainConfig{big.NewInt(1337), big.NewInt(0), nil, false, big.NewInt(0), common.Hash{}, big.NewInt(0), big.NewInt(0), big.NewInt(0), big.NewInt(0), big.NewInt(0), big.NewInt(0), big.NewInt(0), big.NewInt(0), big.NewInt(0), nil, nil, nil, nil, nil, &CliqueConfig{Period: 0, Epoch: 30000}}

	TestChainConfig = &ChainConfig{big.NewInt(1), big.NewInt(0), nil, false, big.NewInt(0), common.Hash{}, big.NewInt(0), big.NewInt(0), big.NewInt(0), big.NewInt(0), big.NewInt(0), big.NewInt(0), big.NewInt(0), big.NewInt(0), big.NewInt(0), big.NewInt(0), nil, nil, nil, new(EthashConfig), nil}
	TestRules       = TestChainConfig.Rules(new(big.Int), false)
>>>>>>> c76d2bd5
)

// NetworkNames are user friendly names to use in the chain spec banner.
var NetworkNames = map[string]string{
	MainnetChainConfig.ChainID.String(): "mainnet",
	RopstenChainConfig.ChainID.String(): "ropsten",
	RinkebyChainConfig.ChainID.String(): "rinkeby",
	GoerliChainConfig.ChainID.String():  "goerli",
	SepoliaChainConfig.ChainID.String(): "sepolia",
}

// TrustedCheckpoint represents a set of post-processed trie roots (CHT and
// BloomTrie) associated with the appropriate section index and head hash. It is
// used to start light syncing from this checkpoint and avoid downloading the
// entire header chain while still being able to securely access old headers/logs.
type TrustedCheckpoint struct {
	SectionIndex uint64      `json:"sectionIndex"`
	SectionHead  common.Hash `json:"sectionHead"`
	CHTRoot      common.Hash `json:"chtRoot"`
	BloomRoot    common.Hash `json:"bloomRoot"`
}

// HashEqual returns an indicator comparing the itself hash with given one.
func (c *TrustedCheckpoint) HashEqual(hash common.Hash) bool {
	if c.Empty() {
		return hash == common.Hash{}
	}
	return c.Hash() == hash
}

// Hash returns the hash of checkpoint's four key fields(index, sectionHead, chtRoot and bloomTrieRoot).
func (c *TrustedCheckpoint) Hash() common.Hash {
	var sectionIndex [8]byte
	binary.BigEndian.PutUint64(sectionIndex[:], c.SectionIndex)

	w := sha3.NewLegacyKeccak256()
	w.Write(sectionIndex[:])
	w.Write(c.SectionHead[:])
	w.Write(c.CHTRoot[:])
	w.Write(c.BloomRoot[:])

	var h common.Hash
	w.Sum(h[:0])
	return h
}

// Empty returns an indicator whether the checkpoint is regarded as empty.
func (c *TrustedCheckpoint) Empty() bool {
	return c.SectionHead == (common.Hash{}) || c.CHTRoot == (common.Hash{}) || c.BloomRoot == (common.Hash{})
}

// CheckpointOracleConfig represents a set of checkpoint contract(which acts as an oracle)
// config which used for light client checkpoint syncing.
type CheckpointOracleConfig struct {
	Address   common.Address   `json:"address"`
	Signers   []common.Address `json:"signers"`
	Threshold uint64           `json:"threshold"`
}

// ChainConfig is the core config which determines the blockchain settings.
//
// ChainConfig is stored in the database on a per block basis. This means
// that any network, identified by its genesis block, can have its own
// set of configuration options.
type ChainConfig struct {
	ChainID *big.Int `json:"chainId"` // chainId identifies the current chain and is used for replay protection

	HomesteadBlock *big.Int `json:"homesteadBlock,omitempty"` // Homestead switch block (nil = no fork, 0 = already homestead)

	DAOForkBlock   *big.Int `json:"daoForkBlock,omitempty"`   // TheDAO hard-fork switch block (nil = no fork)
	DAOForkSupport bool     `json:"daoForkSupport,omitempty"` // Whether the nodes supports or opposes the DAO hard-fork

	// EIP150 implements the Gas price changes (https://github.com/ethereum/EIPs/issues/150)
	EIP150Block *big.Int    `json:"eip150Block,omitempty"` // EIP150 HF block (nil = no fork)
	EIP150Hash  common.Hash `json:"eip150Hash,omitempty"`  // EIP150 HF hash (needed for header only clients as only gas pricing changed)

	EIP155Block *big.Int `json:"eip155Block,omitempty"` // EIP155 HF block
	EIP158Block *big.Int `json:"eip158Block,omitempty"` // EIP158 HF block

	ByzantiumBlock      *big.Int `json:"byzantiumBlock,omitempty"`      // Byzantium switch block (nil = no fork, 0 = already on byzantium)
	ConstantinopleBlock *big.Int `json:"constantinopleBlock,omitempty"` // Constantinople switch block (nil = no fork, 0 = already activated)
	PetersburgBlock     *big.Int `json:"petersburgBlock,omitempty"`     // Petersburg switch block (nil = same as Constantinople)
	IstanbulBlock       *big.Int `json:"istanbulBlock,omitempty"`       // Istanbul switch block (nil = no fork, 0 = already on istanbul)
	MuirGlacierBlock    *big.Int `json:"muirGlacierBlock,omitempty"`    // Eip-2384 (bomb delay) switch block (nil = no fork, 0 = already activated)
	BerlinBlock         *big.Int `json:"berlinBlock,omitempty"`         // Berlin switch block (nil = no fork, 0 = already on berlin)
	LondonBlock         *big.Int `json:"londonBlock,omitempty"`         // London switch block (nil = no fork, 0 = already on london)
	ArrowGlacierBlock   *big.Int `json:"arrowGlacierBlock,omitempty"`   // Eip-4345 (bomb delay) switch block (nil = no fork, 0 = already activated)
<<<<<<< HEAD
	GrayGlacierBlock    *big.Int `json:"grayGlacierBlock,omitempty"`    // Eip-5133 (bomb delay) switch block (nil = no fork, 0 = already activated)
	MergeNetsplitBlock  *big.Int `json:"mergeNetsplitBlock,omitempty"`  // Virtual fork after The Merge to use as a network splitter
	ShanghaiBlock       *big.Int `json:"shanghaiBlock,omitempty"`       // Shanghai switch block (nil = no fork, 0 = already on shanghai)
	CancunBlock         *big.Int `json:"cancunBlock,omitempty"`         // Cancun switch block (nil = no fork, 0 = already on cancun)
=======
	MergeForkBlock      *big.Int `json:"mergeForkBlock,omitempty"`      // EIP-3675 (TheMerge) switch block (nil = no fork, 0 = already in merge proceedings)
	ShardingForkBlock   *big.Int `json:"shardingForkBlock,omitempty"`   // Mini-Danksharding switch block (nil = no fork, 0 = already activated)
>>>>>>> c76d2bd5

	// TerminalTotalDifficulty is the amount of total difficulty reached by
	// the network that triggers the consensus upgrade.
	TerminalTotalDifficulty *big.Int `json:"terminalTotalDifficulty,omitempty"`

	// TerminalTotalDifficultyPassed is a flag specifying that the network already
	// passed the terminal total difficulty. Its purpose is to disable legacy sync
	// even without having seen the TTD locally (safer long term).
	TerminalTotalDifficultyPassed bool `json:"terminalTotalDifficultyPassed,omitempty"`

	// Various consensus engines
	Ethash *EthashConfig `json:"ethash,omitempty"`
	Clique *CliqueConfig `json:"clique,omitempty"`

	// Optimism config, nil if not active
	Optimism *OptimismConfig `json:"optimism,omitempty"`
}

// EthashConfig is the consensus engine configs for proof-of-work based sealing.
type EthashConfig struct{}

// String implements the stringer interface, returning the consensus engine details.
func (c *EthashConfig) String() string {
	return "ethash"
}

// CliqueConfig is the consensus engine configs for proof-of-authority based sealing.
type CliqueConfig struct {
	Period uint64 `json:"period"` // Number of seconds between blocks to enforce
	Epoch  uint64 `json:"epoch"`  // Epoch length to reset votes and checkpoint
}

// String implements the stringer interface, returning the consensus engine details.
func (c *CliqueConfig) String() string {
	return "clique"
}

// OptimismConfig is the optimism config.
type OptimismConfig struct {
	BaseFeeRecipient   common.Address `json:"baseFeeRecipient"`
	L1FeeRecipient     common.Address `json:"l1FeeRecipient"`
	EIP1559Elasticity  uint64         `json:"eip1559Elasticity"`
	EIP1559Denominator uint64         `json:"eip1559Denominator"`
}

// String implements the stringer interface, returning the optimism fee config details.
func (o *OptimismConfig) String() string {
	return "optimism"
}

// String implements the fmt.Stringer interface.
func (c *ChainConfig) String() string {
	var banner string

	// Create some basinc network config output
	network := NetworkNames[c.ChainID.String()]
	if network == "" {
		network = "unknown"
	}
	banner += fmt.Sprintf("Chain ID:  %v (%s)\n", c.ChainID, network)
	switch {
	case c.Ethash != nil:
		if c.TerminalTotalDifficulty == nil {
			banner += "Consensus: Ethash (proof-of-work)\n"
		} else if !c.TerminalTotalDifficultyPassed {
			banner += "Consensus: Beacon (proof-of-stake), merging from Ethash (proof-of-work)\n"
		} else {
			banner += "Consensus: Beacon (proof-of-stake), merged from Ethash (proof-of-work)\n"
		}
	case c.Clique != nil:
		if c.TerminalTotalDifficulty == nil {
			banner += "Consensus: Clique (proof-of-authority)\n"
		} else if !c.TerminalTotalDifficultyPassed {
			banner += "Consensus: Beacon (proof-of-stake), merging from Clique (proof-of-authority)\n"
		} else {
			banner += "Consensus: Beacon (proof-of-stake), merged from Clique (proof-of-authority)\n"
		}
	case c.Optimism != nil:
		banner += "Consensus: Optimism\n"
	default:
<<<<<<< HEAD
		banner += "Consensus: unknown\n"
	}
	banner += "\n"

	// Create a list of forks with a short description of them. Forks that only
	// makes sense for mainnet should be optional at printing to avoid bloating
	// the output for testnets and private networks.
	banner += "Pre-Merge hard forks:\n"
	banner += fmt.Sprintf(" - Homestead:                   %-8v (https://github.com/ethereum/execution-specs/blob/master/network-upgrades/mainnet-upgrades/homestead.md)\n", c.HomesteadBlock)
	if c.DAOForkBlock != nil {
		banner += fmt.Sprintf(" - DAO Fork:                    %-8v (https://github.com/ethereum/execution-specs/blob/master/network-upgrades/mainnet-upgrades/dao-fork.md)\n", c.DAOForkBlock)
	}
	banner += fmt.Sprintf(" - Tangerine Whistle (EIP 150): %-8v (https://github.com/ethereum/execution-specs/blob/master/network-upgrades/mainnet-upgrades/tangerine-whistle.md)\n", c.EIP150Block)
	banner += fmt.Sprintf(" - Spurious Dragon/1 (EIP 155): %-8v (https://github.com/ethereum/execution-specs/blob/master/network-upgrades/mainnet-upgrades/spurious-dragon.md)\n", c.EIP155Block)
	banner += fmt.Sprintf(" - Spurious Dragon/2 (EIP 158): %-8v (https://github.com/ethereum/execution-specs/blob/master/network-upgrades/mainnet-upgrades/spurious-dragon.md)\n", c.EIP155Block)
	banner += fmt.Sprintf(" - Byzantium:                   %-8v (https://github.com/ethereum/execution-specs/blob/master/network-upgrades/mainnet-upgrades/byzantium.md)\n", c.ByzantiumBlock)
	banner += fmt.Sprintf(" - Constantinople:              %-8v (https://github.com/ethereum/execution-specs/blob/master/network-upgrades/mainnet-upgrades/constantinople.md)\n", c.ConstantinopleBlock)
	banner += fmt.Sprintf(" - Petersburg:                  %-8v (https://github.com/ethereum/execution-specs/blob/master/network-upgrades/mainnet-upgrades/petersburg.md)\n", c.PetersburgBlock)
	banner += fmt.Sprintf(" - Istanbul:                    %-8v (https://github.com/ethereum/execution-specs/blob/master/network-upgrades/mainnet-upgrades/istanbul.md)\n", c.IstanbulBlock)
	if c.MuirGlacierBlock != nil {
		banner += fmt.Sprintf(" - Muir Glacier:                %-8v (https://github.com/ethereum/execution-specs/blob/master/network-upgrades/mainnet-upgrades/muir-glacier.md)\n", c.MuirGlacierBlock)
	}
	banner += fmt.Sprintf(" - Berlin:                      %-8v (https://github.com/ethereum/execution-specs/blob/master/network-upgrades/mainnet-upgrades/berlin.md)\n", c.BerlinBlock)
	banner += fmt.Sprintf(" - London:                      %-8v (https://github.com/ethereum/execution-specs/blob/master/network-upgrades/mainnet-upgrades/london.md)\n", c.LondonBlock)
	if c.ArrowGlacierBlock != nil {
		banner += fmt.Sprintf(" - Arrow Glacier:               %-8v (https://github.com/ethereum/execution-specs/blob/master/network-upgrades/mainnet-upgrades/arrow-glacier.md)\n", c.ArrowGlacierBlock)
	}
	if c.GrayGlacierBlock != nil {
		banner += fmt.Sprintf(" - Gray Glacier:                %-8v (https://github.com/ethereum/execution-specs/blob/master/network-upgrades/mainnet-upgrades/gray-glacier.md)\n", c.GrayGlacierBlock)
	}
	if c.ShanghaiBlock != nil {
		banner += fmt.Sprintf(" - Shanghai:                     %-8v (https://github.com/ethereum/execution-specs/blob/master/network-upgrades/mainnet-upgrades/shanghai.md)\n", c.ShanghaiBlock)
	}
	if c.CancunBlock != nil {
		banner += fmt.Sprintf(" - Cancun:                      %-8v\n", c.CancunBlock)
	}
	banner += "\n"

	// Add a special section for the merge as it's non-obvious
	if c.TerminalTotalDifficulty == nil {
		banner += "The Merge is not yet available for this network!\n"
		banner += " - Hard-fork specification: https://github.com/ethereum/execution-specs/blob/master/network-upgrades/mainnet-upgrades/paris.md"
	} else {
		banner += "Merge configured:\n"
		banner += " - Hard-fork specification:    https://github.com/ethereum/execution-specs/blob/master/network-upgrades/mainnet-upgrades/paris.md\n"
		banner += fmt.Sprintf(" - Network known to be merged: %v\n", c.TerminalTotalDifficultyPassed)
		banner += fmt.Sprintf(" - Total terminal difficulty:  %v\n", c.TerminalTotalDifficulty)
		banner += fmt.Sprintf(" - Merge netsplit block:       %-8v", c.MergeNetsplitBlock)
	}
	return banner
=======
		engine = "unknown"
	}
	return fmt.Sprintf("{ChainID: %v Homestead: %v DAO: %v DAOSupport: %v EIP150: %v EIP155: %v EIP158: %v Byzantium: %v Constantinople: %v Petersburg: %v Istanbul: %v, Muir Glacier: %v, Berlin: %v, London: %v, Arrow Glacier: %v, MergeFork: %v, Terminal TD: %v, ShardingFork: %v, Engine: %v}",
		c.ChainID,
		c.HomesteadBlock,
		c.DAOForkBlock,
		c.DAOForkSupport,
		c.EIP150Block,
		c.EIP155Block,
		c.EIP158Block,
		c.ByzantiumBlock,
		c.ConstantinopleBlock,
		c.PetersburgBlock,
		c.IstanbulBlock,
		c.MuirGlacierBlock,
		c.BerlinBlock,
		c.LondonBlock,
		c.ArrowGlacierBlock,
		c.MergeForkBlock,
		c.TerminalTotalDifficulty,
		c.ShardingForkBlock,
		engine,
	)
>>>>>>> c76d2bd5
}

// IsHomestead returns whether num is either equal to the homestead block or greater.
func (c *ChainConfig) IsHomestead(num *big.Int) bool {
	return isForked(c.HomesteadBlock, num)
}

// IsDAOFork returns whether num is either equal to the DAO fork block or greater.
func (c *ChainConfig) IsDAOFork(num *big.Int) bool {
	return isForked(c.DAOForkBlock, num)
}

// IsEIP150 returns whether num is either equal to the EIP150 fork block or greater.
func (c *ChainConfig) IsEIP150(num *big.Int) bool {
	return isForked(c.EIP150Block, num)
}

// IsEIP155 returns whether num is either equal to the EIP155 fork block or greater.
func (c *ChainConfig) IsEIP155(num *big.Int) bool {
	return isForked(c.EIP155Block, num)
}

// IsEIP158 returns whether num is either equal to the EIP158 fork block or greater.
func (c *ChainConfig) IsEIP158(num *big.Int) bool {
	return isForked(c.EIP158Block, num)
}

// IsByzantium returns whether num is either equal to the Byzantium fork block or greater.
func (c *ChainConfig) IsByzantium(num *big.Int) bool {
	return isForked(c.ByzantiumBlock, num)
}

// IsConstantinople returns whether num is either equal to the Constantinople fork block or greater.
func (c *ChainConfig) IsConstantinople(num *big.Int) bool {
	return isForked(c.ConstantinopleBlock, num)
}

// IsMuirGlacier returns whether num is either equal to the Muir Glacier (EIP-2384) fork block or greater.
func (c *ChainConfig) IsMuirGlacier(num *big.Int) bool {
	return isForked(c.MuirGlacierBlock, num)
}

// IsPetersburg returns whether num is either
// - equal to or greater than the PetersburgBlock fork block,
// - OR is nil, and Constantinople is active
func (c *ChainConfig) IsPetersburg(num *big.Int) bool {
	return isForked(c.PetersburgBlock, num) || c.PetersburgBlock == nil && isForked(c.ConstantinopleBlock, num)
}

// IsIstanbul returns whether num is either equal to the Istanbul fork block or greater.
func (c *ChainConfig) IsIstanbul(num *big.Int) bool {
	return isForked(c.IstanbulBlock, num)
}

// IsBerlin returns whether num is either equal to the Berlin fork block or greater.
func (c *ChainConfig) IsBerlin(num *big.Int) bool {
	return isForked(c.BerlinBlock, num)
}

// IsLondon returns whether num is either equal to the London fork block or greater.
func (c *ChainConfig) IsLondon(num *big.Int) bool {
	return isForked(c.LondonBlock, num)
}

// IsArrowGlacier returns whether num is either equal to the Arrow Glacier (EIP-4345) fork block or greater.
func (c *ChainConfig) IsArrowGlacier(num *big.Int) bool {
	return isForked(c.ArrowGlacierBlock, num)
}

<<<<<<< HEAD
// IsGrayGlacier returns whether num is either equal to the Gray Glacier (EIP-5133) fork block or greater.
func (c *ChainConfig) IsGrayGlacier(num *big.Int) bool {
	return isForked(c.GrayGlacierBlock, num)
=======
// IsSharding returns whether num is either equal to the Mini-Danksharding fork block or greater.
func (c *ChainConfig) IsSharding(num *big.Int) bool {
	return isForked(c.ShardingForkBlock, num)
>>>>>>> c76d2bd5
}

// IsTerminalPoWBlock returns whether the given block is the last block of PoW stage.
func (c *ChainConfig) IsTerminalPoWBlock(parentTotalDiff *big.Int, totalDiff *big.Int) bool {
	if c.TerminalTotalDifficulty == nil {
		return false
	}
	return parentTotalDiff.Cmp(c.TerminalTotalDifficulty) < 0 && totalDiff.Cmp(c.TerminalTotalDifficulty) >= 0
}

// IsShanghai returns whether num is either equal to the Shanghai fork block or greater.
func (c *ChainConfig) IsShanghai(num *big.Int) bool {
	return isForked(c.ShanghaiBlock, num)
}

// IsCancun returns whether num is either equal to the Cancun fork block or greater.
func (c *ChainConfig) IsCancun(num *big.Int) bool {
	return isForked(c.CancunBlock, num)
}

// CheckCompatible checks whether scheduled fork transitions have been imported
// with a mismatching chain configuration.
func (c *ChainConfig) CheckCompatible(newcfg *ChainConfig, height uint64) *ConfigCompatError {
	bhead := new(big.Int).SetUint64(height)

	// Iterate checkCompatible to find the lowest conflict.
	var lasterr *ConfigCompatError
	for {
		err := c.checkCompatible(newcfg, bhead)
		if err == nil || (lasterr != nil && err.RewindTo == lasterr.RewindTo) {
			break
		}
		lasterr = err
		bhead.SetUint64(err.RewindTo)
	}
	return lasterr
}

// CheckConfigForkOrder checks that we don't "skip" any forks, geth isn't pluggable enough
// to guarantee that forks can be implemented in a different order than on official networks
func (c *ChainConfig) CheckConfigForkOrder() error {
	type fork struct {
		name     string
		block    *big.Int
		optional bool // if true, the fork may be nil and next fork is still allowed
	}
	var lastFork fork
	for _, cur := range []fork{
		{name: "homesteadBlock", block: c.HomesteadBlock},
		{name: "daoForkBlock", block: c.DAOForkBlock, optional: true},
		{name: "eip150Block", block: c.EIP150Block},
		{name: "eip155Block", block: c.EIP155Block},
		{name: "eip158Block", block: c.EIP158Block},
		{name: "byzantiumBlock", block: c.ByzantiumBlock},
		{name: "constantinopleBlock", block: c.ConstantinopleBlock},
		{name: "petersburgBlock", block: c.PetersburgBlock},
		{name: "istanbulBlock", block: c.IstanbulBlock},
		{name: "muirGlacierBlock", block: c.MuirGlacierBlock, optional: true},
		{name: "berlinBlock", block: c.BerlinBlock},
		{name: "londonBlock", block: c.LondonBlock},
		{name: "arrowGlacierBlock", block: c.ArrowGlacierBlock, optional: true},
<<<<<<< HEAD
		{name: "grayGlacierBlock", block: c.GrayGlacierBlock, optional: true},
		{name: "mergeNetsplitBlock", block: c.MergeNetsplitBlock, optional: true},
		{name: "shanghaiBlock", block: c.ShanghaiBlock, optional: true},
		{name: "cancunBlock", block: c.CancunBlock, optional: true},
=======
		{name: "mergeStartBlock", block: c.MergeForkBlock, optional: true},
		{name: "shardingForkBlock", block: c.ShardingForkBlock, optional: true},
>>>>>>> c76d2bd5
	} {
		if lastFork.name != "" {
			// Next one must be higher number
			if lastFork.block == nil && cur.block != nil {
				return fmt.Errorf("unsupported fork ordering: %v not enabled, but %v enabled at %v",
					lastFork.name, cur.name, cur.block)
			}
			if lastFork.block != nil && cur.block != nil {
				if lastFork.block.Cmp(cur.block) > 0 {
					return fmt.Errorf("unsupported fork ordering: %v enabled at %v, but %v enabled at %v",
						lastFork.name, lastFork.block, cur.name, cur.block)
				}
			}
		}
		// If it was optional and not set, then ignore it
		if !cur.optional || cur.block != nil {
			lastFork = cur
		}
	}
	return nil
}

func (c *ChainConfig) checkCompatible(newcfg *ChainConfig, head *big.Int) *ConfigCompatError {
	if isForkIncompatible(c.HomesteadBlock, newcfg.HomesteadBlock, head) {
		return newCompatError("Homestead fork block", c.HomesteadBlock, newcfg.HomesteadBlock)
	}
	if isForkIncompatible(c.DAOForkBlock, newcfg.DAOForkBlock, head) {
		return newCompatError("DAO fork block", c.DAOForkBlock, newcfg.DAOForkBlock)
	}
	if c.IsDAOFork(head) && c.DAOForkSupport != newcfg.DAOForkSupport {
		return newCompatError("DAO fork support flag", c.DAOForkBlock, newcfg.DAOForkBlock)
	}
	if isForkIncompatible(c.EIP150Block, newcfg.EIP150Block, head) {
		return newCompatError("EIP150 fork block", c.EIP150Block, newcfg.EIP150Block)
	}
	if isForkIncompatible(c.EIP155Block, newcfg.EIP155Block, head) {
		return newCompatError("EIP155 fork block", c.EIP155Block, newcfg.EIP155Block)
	}
	if isForkIncompatible(c.EIP158Block, newcfg.EIP158Block, head) {
		return newCompatError("EIP158 fork block", c.EIP158Block, newcfg.EIP158Block)
	}
	if c.IsEIP158(head) && !configNumEqual(c.ChainID, newcfg.ChainID) {
		return newCompatError("EIP158 chain ID", c.EIP158Block, newcfg.EIP158Block)
	}
	if isForkIncompatible(c.ByzantiumBlock, newcfg.ByzantiumBlock, head) {
		return newCompatError("Byzantium fork block", c.ByzantiumBlock, newcfg.ByzantiumBlock)
	}
	if isForkIncompatible(c.ConstantinopleBlock, newcfg.ConstantinopleBlock, head) {
		return newCompatError("Constantinople fork block", c.ConstantinopleBlock, newcfg.ConstantinopleBlock)
	}
	if isForkIncompatible(c.PetersburgBlock, newcfg.PetersburgBlock, head) {
		// the only case where we allow Petersburg to be set in the past is if it is equal to Constantinople
		// mainly to satisfy fork ordering requirements which state that Petersburg fork be set if Constantinople fork is set
		if isForkIncompatible(c.ConstantinopleBlock, newcfg.PetersburgBlock, head) {
			return newCompatError("Petersburg fork block", c.PetersburgBlock, newcfg.PetersburgBlock)
		}
	}
	if isForkIncompatible(c.IstanbulBlock, newcfg.IstanbulBlock, head) {
		return newCompatError("Istanbul fork block", c.IstanbulBlock, newcfg.IstanbulBlock)
	}
	if isForkIncompatible(c.MuirGlacierBlock, newcfg.MuirGlacierBlock, head) {
		return newCompatError("Muir Glacier fork block", c.MuirGlacierBlock, newcfg.MuirGlacierBlock)
	}
	if isForkIncompatible(c.BerlinBlock, newcfg.BerlinBlock, head) {
		return newCompatError("Berlin fork block", c.BerlinBlock, newcfg.BerlinBlock)
	}
	if isForkIncompatible(c.LondonBlock, newcfg.LondonBlock, head) {
		return newCompatError("London fork block", c.LondonBlock, newcfg.LondonBlock)
	}
	if isForkIncompatible(c.ArrowGlacierBlock, newcfg.ArrowGlacierBlock, head) {
		return newCompatError("Arrow Glacier fork block", c.ArrowGlacierBlock, newcfg.ArrowGlacierBlock)
	}
	if isForkIncompatible(c.GrayGlacierBlock, newcfg.GrayGlacierBlock, head) {
		return newCompatError("Gray Glacier fork block", c.GrayGlacierBlock, newcfg.GrayGlacierBlock)
	}
	if isForkIncompatible(c.MergeNetsplitBlock, newcfg.MergeNetsplitBlock, head) {
		return newCompatError("Merge netsplit fork block", c.MergeNetsplitBlock, newcfg.MergeNetsplitBlock)
	}
	if isForkIncompatible(c.ShanghaiBlock, newcfg.ShanghaiBlock, head) {
		return newCompatError("Shanghai fork block", c.ShanghaiBlock, newcfg.ShanghaiBlock)
	}
	if isForkIncompatible(c.CancunBlock, newcfg.CancunBlock, head) {
		return newCompatError("Cancun fork block", c.CancunBlock, newcfg.CancunBlock)
	}
	if isForkIncompatible(c.ShardingForkBlock, newcfg.ShardingForkBlock, head) {
		return newCompatError("Mini-Danksharding fork block", c.ShardingForkBlock, newcfg.ShardingForkBlock)
	}
	return nil
}

func (c *ChainConfig) ElasticityMultiplier() uint64 {
	if c.Optimism != nil {
		return c.Optimism.EIP1559Elasticity
	}
	return ElasticityMultiplier
}

func (c *ChainConfig) BaseFeeChangeDenominator() uint64 {
	if c.Optimism != nil {
		return c.Optimism.EIP1559Denominator
	}
	return BaseFeeChangeDenominator
}

// isForkIncompatible returns true if a fork scheduled at s1 cannot be rescheduled to
// block s2 because head is already past the fork.
func isForkIncompatible(s1, s2, head *big.Int) bool {
	return (isForked(s1, head) || isForked(s2, head)) && !configNumEqual(s1, s2)
}

// isForked returns whether a fork scheduled at block s is active at the given head block.
func isForked(s, head *big.Int) bool {
	if s == nil || head == nil {
		return false
	}
	return s.Cmp(head) <= 0
}

func configNumEqual(x, y *big.Int) bool {
	if x == nil {
		return y == nil
	}
	if y == nil {
		return x == nil
	}
	return x.Cmp(y) == 0
}

// ConfigCompatError is raised if the locally-stored blockchain is initialised with a
// ChainConfig that would alter the past.
type ConfigCompatError struct {
	What string
	// block numbers of the stored and new configurations
	StoredConfig, NewConfig *big.Int
	// the block number to which the local chain must be rewound to correct the error
	RewindTo uint64
}

func newCompatError(what string, storedblock, newblock *big.Int) *ConfigCompatError {
	var rew *big.Int
	switch {
	case storedblock == nil:
		rew = newblock
	case newblock == nil || storedblock.Cmp(newblock) < 0:
		rew = storedblock
	default:
		rew = newblock
	}
	err := &ConfigCompatError{what, storedblock, newblock, 0}
	if rew != nil && rew.Sign() > 0 {
		err.RewindTo = rew.Uint64() - 1
	}
	return err
}

func (err *ConfigCompatError) Error() string {
	return fmt.Sprintf("mismatching %s in database (have %d, want %d, rewindto %d)", err.What, err.StoredConfig, err.NewConfig, err.RewindTo)
}

// Rules wraps ChainConfig and is merely syntactic sugar or can be used for functions
// that do not have or require information about the block.
//
// Rules is a one time interface meaning that it shouldn't be used in between transition
// phases.
type Rules struct {
	ChainID                                                 *big.Int
	IsHomestead, IsEIP150, IsEIP155, IsEIP158               bool
	IsByzantium, IsConstantinople, IsPetersburg, IsIstanbul bool
	IsBerlin, IsLondon                                      bool
<<<<<<< HEAD
	IsMerge, IsShanghai, isCancun                           bool
=======
	IsMerge                                                 bool
	IsSharding                                              bool
>>>>>>> c76d2bd5
}

// Rules ensures c's ChainID is not nil.
func (c *ChainConfig) Rules(num *big.Int, isMerge bool) Rules {
	chainID := c.ChainID
	if chainID == nil {
		chainID = new(big.Int)
	}
	return Rules{
		ChainID:          new(big.Int).Set(chainID),
		IsHomestead:      c.IsHomestead(num),
		IsEIP150:         c.IsEIP150(num),
		IsEIP155:         c.IsEIP155(num),
		IsEIP158:         c.IsEIP158(num),
		IsByzantium:      c.IsByzantium(num),
		IsConstantinople: c.IsConstantinople(num),
		IsPetersburg:     c.IsPetersburg(num),
		IsIstanbul:       c.IsIstanbul(num),
		IsBerlin:         c.IsBerlin(num),
		IsLondon:         c.IsLondon(num),
		IsMerge:          isMerge,
<<<<<<< HEAD
		IsShanghai:       c.IsShanghai(num),
		isCancun:         c.IsCancun(num),
=======
		IsSharding:       c.IsSharding(num),
>>>>>>> c76d2bd5
	}
}<|MERGE_RESOLUTION|>--- conflicted
+++ resolved
@@ -269,29 +269,18 @@
 	//
 	// This configuration is intentionally not using keyed fields to force anyone
 	// adding flags to the config to also have to set these fields.
-<<<<<<< HEAD
-	AllEthashProtocolChanges = &ChainConfig{big.NewInt(1337), big.NewInt(0), nil, false, big.NewInt(0), common.Hash{}, big.NewInt(0), big.NewInt(0), big.NewInt(0), big.NewInt(0), big.NewInt(0), big.NewInt(0), big.NewInt(0), big.NewInt(0), big.NewInt(0), big.NewInt(0), big.NewInt(0), nil, nil, nil, nil, false, new(EthashConfig), nil, nil}
-=======
-	AllEthashProtocolChanges = &ChainConfig{big.NewInt(1337), big.NewInt(0), nil, false, big.NewInt(0), common.Hash{}, big.NewInt(0), big.NewInt(0), big.NewInt(0), big.NewInt(0), big.NewInt(0), big.NewInt(0), big.NewInt(0), big.NewInt(0), big.NewInt(0), big.NewInt(0), nil, nil, nil, new(EthashConfig), nil}
->>>>>>> c76d2bd5
+	AllEthashProtocolChanges = &ChainConfig{big.NewInt(1337), big.NewInt(0), nil, false, big.NewInt(0), common.Hash{}, big.NewInt(0), big.NewInt(0), big.NewInt(0), big.NewInt(0), big.NewInt(0), big.NewInt(0), big.NewInt(0), big.NewInt(0), big.NewInt(0), big.NewInt(0), big.NewInt(0), nil, nil, nil, nil, nil, false, new(EthashConfig), nil, nil}
 
 	// AllCliqueProtocolChanges contains every protocol change (EIPs) introduced
 	// and accepted by the Ethereum core developers into the Clique consensus.
 	//
 	// This configuration is intentionally not using keyed fields to force anyone
 	// adding flags to the config to also have to set these fields.
-<<<<<<< HEAD
-	AllCliqueProtocolChanges = &ChainConfig{big.NewInt(1337), big.NewInt(0), nil, false, big.NewInt(0), common.Hash{}, big.NewInt(0), big.NewInt(0), big.NewInt(0), big.NewInt(0), big.NewInt(0), big.NewInt(0), big.NewInt(0), big.NewInt(0), big.NewInt(0), nil, nil, nil, nil, nil, nil, false, nil, &CliqueConfig{Period: 0, Epoch: 30000}, nil}
-
-	TestChainConfig    = &ChainConfig{big.NewInt(1), big.NewInt(0), nil, false, big.NewInt(0), common.Hash{}, big.NewInt(0), big.NewInt(0), big.NewInt(0), big.NewInt(0), big.NewInt(0), big.NewInt(0), big.NewInt(0), big.NewInt(0), big.NewInt(0), big.NewInt(0), big.NewInt(0), nil, nil, nil, nil, false, new(EthashConfig), nil, nil}
-	NonActivatedConfig = &ChainConfig{big.NewInt(1), nil, nil, false, nil, common.Hash{}, nil, nil, nil, nil, nil, nil, nil, nil, nil, nil, nil, nil, nil, nil, nil, false, new(EthashConfig), nil, nil}
+	AllCliqueProtocolChanges = &ChainConfig{big.NewInt(1337), big.NewInt(0), nil, false, big.NewInt(0), common.Hash{}, big.NewInt(0), big.NewInt(0), big.NewInt(0), big.NewInt(0), big.NewInt(0), big.NewInt(0), big.NewInt(0), big.NewInt(0), big.NewInt(0), nil, nil, nil, nil, nil, nil, nil, false, nil, &CliqueConfig{Period: 0, Epoch: 30000}, nil}
+
+	TestChainConfig    = &ChainConfig{big.NewInt(1), big.NewInt(0), nil, false, big.NewInt(0), common.Hash{}, big.NewInt(0), big.NewInt(0), big.NewInt(0), big.NewInt(0), big.NewInt(0), big.NewInt(0), big.NewInt(0), big.NewInt(0), big.NewInt(0), big.NewInt(0), big.NewInt(0), nil, nil, nil, nil, nil, false, new(EthashConfig), nil, nil}
+	NonActivatedConfig = &ChainConfig{big.NewInt(1), nil, nil, false, nil, common.Hash{}, nil, nil, nil, nil, nil, nil, nil, nil, nil, nil, nil, nil, nil, nil, nil, nil, false, new(EthashConfig), nil, nil}
 	TestRules          = TestChainConfig.Rules(new(big.Int), false)
-=======
-	AllCliqueProtocolChanges = &ChainConfig{big.NewInt(1337), big.NewInt(0), nil, false, big.NewInt(0), common.Hash{}, big.NewInt(0), big.NewInt(0), big.NewInt(0), big.NewInt(0), big.NewInt(0), big.NewInt(0), big.NewInt(0), big.NewInt(0), big.NewInt(0), nil, nil, nil, nil, nil, &CliqueConfig{Period: 0, Epoch: 30000}}
-
-	TestChainConfig = &ChainConfig{big.NewInt(1), big.NewInt(0), nil, false, big.NewInt(0), common.Hash{}, big.NewInt(0), big.NewInt(0), big.NewInt(0), big.NewInt(0), big.NewInt(0), big.NewInt(0), big.NewInt(0), big.NewInt(0), big.NewInt(0), big.NewInt(0), nil, nil, nil, new(EthashConfig), nil}
-	TestRules       = TestChainConfig.Rules(new(big.Int), false)
->>>>>>> c76d2bd5
 )
 
 // NetworkNames are user friendly names to use in the chain spec banner.
@@ -379,15 +368,11 @@
 	BerlinBlock         *big.Int `json:"berlinBlock,omitempty"`         // Berlin switch block (nil = no fork, 0 = already on berlin)
 	LondonBlock         *big.Int `json:"londonBlock,omitempty"`         // London switch block (nil = no fork, 0 = already on london)
 	ArrowGlacierBlock   *big.Int `json:"arrowGlacierBlock,omitempty"`   // Eip-4345 (bomb delay) switch block (nil = no fork, 0 = already activated)
-<<<<<<< HEAD
 	GrayGlacierBlock    *big.Int `json:"grayGlacierBlock,omitempty"`    // Eip-5133 (bomb delay) switch block (nil = no fork, 0 = already activated)
 	MergeNetsplitBlock  *big.Int `json:"mergeNetsplitBlock,omitempty"`  // Virtual fork after The Merge to use as a network splitter
 	ShanghaiBlock       *big.Int `json:"shanghaiBlock,omitempty"`       // Shanghai switch block (nil = no fork, 0 = already on shanghai)
 	CancunBlock         *big.Int `json:"cancunBlock,omitempty"`         // Cancun switch block (nil = no fork, 0 = already on cancun)
-=======
-	MergeForkBlock      *big.Int `json:"mergeForkBlock,omitempty"`      // EIP-3675 (TheMerge) switch block (nil = no fork, 0 = already in merge proceedings)
 	ShardingForkBlock   *big.Int `json:"shardingForkBlock,omitempty"`   // Mini-Danksharding switch block (nil = no fork, 0 = already activated)
->>>>>>> c76d2bd5
 
 	// TerminalTotalDifficulty is the amount of total difficulty reached by
 	// the network that triggers the consensus upgrade.
@@ -468,7 +453,6 @@
 	case c.Optimism != nil:
 		banner += "Consensus: Optimism\n"
 	default:
-<<<<<<< HEAD
 		banner += "Consensus: unknown\n"
 	}
 	banner += "\n"
@@ -519,31 +503,6 @@
 		banner += fmt.Sprintf(" - Merge netsplit block:       %-8v", c.MergeNetsplitBlock)
 	}
 	return banner
-=======
-		engine = "unknown"
-	}
-	return fmt.Sprintf("{ChainID: %v Homestead: %v DAO: %v DAOSupport: %v EIP150: %v EIP155: %v EIP158: %v Byzantium: %v Constantinople: %v Petersburg: %v Istanbul: %v, Muir Glacier: %v, Berlin: %v, London: %v, Arrow Glacier: %v, MergeFork: %v, Terminal TD: %v, ShardingFork: %v, Engine: %v}",
-		c.ChainID,
-		c.HomesteadBlock,
-		c.DAOForkBlock,
-		c.DAOForkSupport,
-		c.EIP150Block,
-		c.EIP155Block,
-		c.EIP158Block,
-		c.ByzantiumBlock,
-		c.ConstantinopleBlock,
-		c.PetersburgBlock,
-		c.IstanbulBlock,
-		c.MuirGlacierBlock,
-		c.BerlinBlock,
-		c.LondonBlock,
-		c.ArrowGlacierBlock,
-		c.MergeForkBlock,
-		c.TerminalTotalDifficulty,
-		c.ShardingForkBlock,
-		engine,
-	)
->>>>>>> c76d2bd5
 }
 
 // IsHomestead returns whether num is either equal to the homestead block or greater.
@@ -613,15 +572,14 @@
 	return isForked(c.ArrowGlacierBlock, num)
 }
 
-<<<<<<< HEAD
 // IsGrayGlacier returns whether num is either equal to the Gray Glacier (EIP-5133) fork block or greater.
 func (c *ChainConfig) IsGrayGlacier(num *big.Int) bool {
 	return isForked(c.GrayGlacierBlock, num)
-=======
+}
+
 // IsSharding returns whether num is either equal to the Mini-Danksharding fork block or greater.
 func (c *ChainConfig) IsSharding(num *big.Int) bool {
 	return isForked(c.ShardingForkBlock, num)
->>>>>>> c76d2bd5
 }
 
 // IsTerminalPoWBlock returns whether the given block is the last block of PoW stage.
@@ -683,15 +641,11 @@
 		{name: "berlinBlock", block: c.BerlinBlock},
 		{name: "londonBlock", block: c.LondonBlock},
 		{name: "arrowGlacierBlock", block: c.ArrowGlacierBlock, optional: true},
-<<<<<<< HEAD
 		{name: "grayGlacierBlock", block: c.GrayGlacierBlock, optional: true},
 		{name: "mergeNetsplitBlock", block: c.MergeNetsplitBlock, optional: true},
 		{name: "shanghaiBlock", block: c.ShanghaiBlock, optional: true},
 		{name: "cancunBlock", block: c.CancunBlock, optional: true},
-=======
-		{name: "mergeStartBlock", block: c.MergeForkBlock, optional: true},
 		{name: "shardingForkBlock", block: c.ShardingForkBlock, optional: true},
->>>>>>> c76d2bd5
 	} {
 		if lastFork.name != "" {
 			// Next one must be higher number
@@ -861,12 +815,8 @@
 	IsHomestead, IsEIP150, IsEIP155, IsEIP158               bool
 	IsByzantium, IsConstantinople, IsPetersburg, IsIstanbul bool
 	IsBerlin, IsLondon                                      bool
-<<<<<<< HEAD
 	IsMerge, IsShanghai, isCancun                           bool
-=======
-	IsMerge                                                 bool
 	IsSharding                                              bool
->>>>>>> c76d2bd5
 }
 
 // Rules ensures c's ChainID is not nil.
@@ -888,11 +838,8 @@
 		IsBerlin:         c.IsBerlin(num),
 		IsLondon:         c.IsLondon(num),
 		IsMerge:          isMerge,
-<<<<<<< HEAD
 		IsShanghai:       c.IsShanghai(num),
 		isCancun:         c.IsCancun(num),
-=======
 		IsSharding:       c.IsSharding(num),
->>>>>>> c76d2bd5
 	}
 }