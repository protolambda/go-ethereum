// Copyright 2015 The go-ethereum Authors
// This file is part of the go-ethereum library.
//
// The go-ethereum library is free software: you can redistribute it and/or modify
// it under the terms of the GNU Lesser General Public License as published by
// the Free Software Foundation, either version 3 of the License, or
// (at your option) any later version.
//
// The go-ethereum library is distributed in the hope that it will be useful,
// but WITHOUT ANY WARRANTY; without even the implied warranty of
// MERCHANTABILITY or FITNESS FOR A PARTICULAR PURPOSE. See the
// GNU Lesser General Public License for more details.
//
// You should have received a copy of the GNU Lesser General Public License
// along with the go-ethereum library. If not, see <http://www.gnu.org/licenses/>.

package rpc

import "fmt"

// HTTPError is returned by client operations when the HTTP status code of the
// response is not a 2xx status.
type HTTPError struct {
	StatusCode int
	Status     string
	Body       []byte
}

func (err HTTPError) Error() string {
	if len(err.Body) == 0 {
		return err.Status
	}
	return fmt.Sprintf("%v: %s", err.Status, err.Body)
}

// Error wraps RPC errors, which contain an error code in addition to the message.
type Error interface {
	Error() string  // returns the message
	ErrorCode() int // returns the code
}

// A DataError contains some data in addition to the error message.
type DataError interface {
	Error() string          // returns the message
	ErrorData() interface{} // returns the error data
}

// Error types defined below are the built-in JSON-RPC errors.

var (
	_ Error = new(methodNotFoundError)
	_ Error = new(subscriptionNotFoundError)
	_ Error = new(parseError)
	_ Error = new(invalidRequestError)
	_ Error = new(invalidMessageError)
	_ Error = new(invalidParamsError)
	_ Error = new(internalServerError)
)

const (
	errcodeDefault                  = -32000
	errcodeNotificationsUnsupported = -32001
	errcodeTimeout                  = -32002
	errcodePanic                    = -32603
	errcodeMarshalError             = -32603
)

<<<<<<< HEAD
const (
	errMsgTimeout = "request timed out"
)
=======
var ErrNoHistoricalFallback = NoHistoricalFallbackError{}

type NoHistoricalFallbackError struct{}

func (e NoHistoricalFallbackError) ErrorCode() int { return -32801 }

func (e NoHistoricalFallbackError) Error() string {
	return "no historical RPC is available for this historical (pre-bedrock) execution request"
}
>>>>>>> 3333ea7f

type methodNotFoundError struct{ method string }

func (e *methodNotFoundError) ErrorCode() int { return -32601 }

func (e *methodNotFoundError) Error() string {
	return fmt.Sprintf("the method %s does not exist/is not available", e.method)
}

type subscriptionNotFoundError struct{ namespace, subscription string }

func (e *subscriptionNotFoundError) ErrorCode() int { return -32601 }

func (e *subscriptionNotFoundError) Error() string {
	return fmt.Sprintf("no %q subscription in %s namespace", e.subscription, e.namespace)
}

// Invalid JSON was received by the server.
type parseError struct{ message string }

func (e *parseError) ErrorCode() int { return -32700 }

func (e *parseError) Error() string { return e.message }

// received message isn't a valid request
type invalidRequestError struct{ message string }

func (e *invalidRequestError) ErrorCode() int { return -32600 }

func (e *invalidRequestError) Error() string { return e.message }

// received message is invalid
type invalidMessageError struct{ message string }

func (e *invalidMessageError) ErrorCode() int { return -32700 }

func (e *invalidMessageError) Error() string { return e.message }

// unable to decode supplied params, or an invalid number of parameters
type invalidParamsError struct{ message string }

func (e *invalidParamsError) ErrorCode() int { return -32602 }

func (e *invalidParamsError) Error() string { return e.message }

// internalServerError is used for server errors during request processing.
type internalServerError struct {
	code    int
	message string
}

func (e *internalServerError) ErrorCode() int { return e.code }

func (e *internalServerError) Error() string { return e.message }<|MERGE_RESOLUTION|>--- conflicted
+++ resolved
@@ -65,11 +65,10 @@
 	errcodeMarshalError             = -32603
 )
 
-<<<<<<< HEAD
 const (
 	errMsgTimeout = "request timed out"
 )
-=======
+
 var ErrNoHistoricalFallback = NoHistoricalFallbackError{}
 
 type NoHistoricalFallbackError struct{}
@@ -79,7 +78,6 @@
 func (e NoHistoricalFallbackError) Error() string {
 	return "no historical RPC is available for this historical (pre-bedrock) execution request"
 }
->>>>>>> 3333ea7f
 
 type methodNotFoundError struct{ method string }
 
