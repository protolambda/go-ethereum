// Copyright 2015 The go-ethereum Authors
// This file is part of the go-ethereum library.
//
// The go-ethereum library is free software: you can redistribute it and/or modify
// it under the terms of the GNU Lesser General Public License as published by
// the Free Software Foundation, either version 3 of the License, or
// (at your option) any later version.
//
// The go-ethereum library is distributed in the hope that it will be useful,
// but WITHOUT ANY WARRANTY; without even the implied warranty of
// MERCHANTABILITY or FITNESS FOR A PARTICULAR PURPOSE. See the
// GNU Lesser General Public License for more details.
//
// You should have received a copy of the GNU Lesser General Public License
// along with the go-ethereum library. If not, see <http://www.gnu.org/licenses/>.

package backends

import (
	"context"
	"errors"
	"fmt"
	"math/big"
	"sync"
	"time"

	"github.com/ethereum/go-ethereum"
	"github.com/ethereum/go-ethereum/accounts/abi"
	"github.com/ethereum/go-ethereum/accounts/abi/bind"
	"github.com/ethereum/go-ethereum/common"
	"github.com/ethereum/go-ethereum/common/hexutil"
	"github.com/ethereum/go-ethereum/common/math"
	"github.com/ethereum/go-ethereum/consensus/ethash"
	"github.com/ethereum/go-ethereum/core"
	"github.com/ethereum/go-ethereum/core/bloombits"
	"github.com/ethereum/go-ethereum/core/rawdb"
	"github.com/ethereum/go-ethereum/core/state"
	"github.com/ethereum/go-ethereum/core/types"
	"github.com/ethereum/go-ethereum/core/vm"
	"github.com/ethereum/go-ethereum/eth/filters"
	"github.com/ethereum/go-ethereum/ethdb"
	"github.com/ethereum/go-ethereum/event"
	"github.com/ethereum/go-ethereum/log"
	"github.com/ethereum/go-ethereum/params"
	"github.com/ethereum/go-ethereum/rpc"
)

// This nil assignment ensures at compile time that SimulatedBackend implements bind.ContractBackend.
var _ bind.ContractBackend = (*SimulatedBackend)(nil)

var (
	errBlockNumberUnsupported  = errors.New("simulatedBackend cannot access blocks other than the latest block")
	errBlockDoesNotExist       = errors.New("block does not exist in blockchain")
	errTransactionDoesNotExist = errors.New("transaction does not exist")
)

// SimulatedBackend implements bind.ContractBackend, simulating a blockchain in
// the background. Its main purpose is to allow for easy testing of contract bindings.
// Simulated backend implements the following interfaces:
// ChainReader, ChainStateReader, ContractBackend, ContractCaller, ContractFilterer, ContractTransactor,
// DeployBackend, GasEstimator, GasPricer, LogFilterer, PendingContractCaller, TransactionReader, and TransactionSender
type SimulatedBackend struct {
	database   ethdb.Database   // In memory database to store our testing data
	blockchain *core.BlockChain // Ethereum blockchain to handle the consensus

	mu              sync.Mutex
	pendingBlock    *types.Block   // Currently pending block that will be imported on request
	pendingState    *state.StateDB // Currently pending state that will be the active on request
	pendingReceipts types.Receipts // Currently receipts for the pending block

	events       *filters.EventSystem  // for filtering log events live
	filterSystem *filters.FilterSystem // for filtering database logs

	config *params.ChainConfig
}

// NewSimulatedBackendWithCacheConfig creates a new binding backend using a simulated
// blockchain with the passed-in cache config. Useful if you need to export state
// from the simulated backend.
func NewSimulatedBackendWithCacheConfig(cacheConfig *core.CacheConfig, alloc core.GenesisAlloc, gasLimit uint64) *SimulatedBackend {
	return newSimulatedBackend(rawdb.NewMemoryDatabase(), cacheConfig, alloc, gasLimit)
}

// NewSimulatedBackendWithDatabase creates a new binding backend based on the given database
// and uses a simulated blockchain for testing purposes.
// A simulated backend always uses chainID 1337.
func NewSimulatedBackendWithDatabase(database ethdb.Database, alloc core.GenesisAlloc, gasLimit uint64) *SimulatedBackend {
	return newSimulatedBackend(database, nil, alloc, gasLimit)
}

// NewSimulatedBackend creates a new binding backend using a simulated blockchain
// for testing purposes.
// A simulated backend always uses chainID 1337.
func NewSimulatedBackend(alloc core.GenesisAlloc, gasLimit uint64) *SimulatedBackend {
	return newSimulatedBackend(rawdb.NewMemoryDatabase(), nil, alloc, gasLimit)
}

func newSimulatedBackend(database ethdb.Database, cacheConfig *core.CacheConfig, alloc core.GenesisAlloc, gasLimit uint64) *SimulatedBackend {
	genesis := core.Genesis{Config: params.AllEthashProtocolChanges, GasLimit: gasLimit, Alloc: alloc}
	genesis.MustCommit(database)
	blockchain, _ := core.NewBlockChain(database, cacheConfig, &genesis, nil, ethash.NewFaker(), vm.Config{}, nil, nil)

	backend := &SimulatedBackend{
		database:   database,
		blockchain: blockchain,
		config:     genesis.Config,
	}

	filterBackend := &filterBackend{database, blockchain, backend}
	backend.filterSystem = filters.NewFilterSystem(filterBackend, filters.Config{})
	backend.events = filters.NewEventSystem(backend.filterSystem, false)

	backend.rollback(blockchain.CurrentBlock())
	return backend
}

// Close terminates the underlying blockchain's update loop.
func (b *SimulatedBackend) Close() error {
	b.blockchain.Stop()
	return nil
}

// Commit imports all the pending transactions as a single block and starts a
// fresh new state.
func (b *SimulatedBackend) Commit() common.Hash {
	b.mu.Lock()
	defer b.mu.Unlock()

	if _, err := b.blockchain.InsertChain([]*types.Block{b.pendingBlock}); err != nil {
		panic(err) // This cannot happen unless the simulator is wrong, fail in that case
	}
	blockHash := b.pendingBlock.Hash()

	// Using the last inserted block here makes it possible to build on a side
	// chain after a fork.
	b.rollback(b.pendingBlock)

	return blockHash
}

// Rollback aborts all pending transactions, reverting to the last committed state.
func (b *SimulatedBackend) Rollback() {
	b.mu.Lock()
	defer b.mu.Unlock()

	b.rollback(b.blockchain.CurrentBlock())
}

func (b *SimulatedBackend) rollback(parent *types.Block) {
	blocks, _ := core.GenerateChain(b.config, parent, ethash.NewFaker(), b.database, 1, func(int, *core.BlockGen) {})

	b.pendingBlock = blocks[0]
	b.pendingState, _ = state.New(b.pendingBlock.Root(), b.blockchain.StateCache(), nil)
}

// Fork creates a side-chain that can be used to simulate reorgs.
//
// This function should be called with the ancestor block where the new side
// chain should be started. Transactions (old and new) can then be applied on
// top and Commit-ed.
//
// Note, the side-chain will only become canonical (and trigger the events) when
// it becomes longer. Until then CallContract will still operate on the current
// canonical chain.
//
// There is a % chance that the side chain becomes canonical at the same length
// to simulate live network behavior.
func (b *SimulatedBackend) Fork(ctx context.Context, parent common.Hash) error {
	b.mu.Lock()
	defer b.mu.Unlock()

	if len(b.pendingBlock.Transactions()) != 0 {
		return errors.New("pending block dirty")
	}
	block, err := b.blockByHash(ctx, parent)
	if err != nil {
		return err
	}
	b.rollback(block)
	return nil
}

// stateByBlockNumber retrieves a state by a given blocknumber.
func (b *SimulatedBackend) stateByBlockNumber(ctx context.Context, blockNumber *big.Int) (*state.StateDB, error) {
	if blockNumber == nil || blockNumber.Cmp(b.blockchain.CurrentBlock().Number()) == 0 {
		return b.blockchain.State()
	}
	block, err := b.blockByNumber(ctx, blockNumber)
	if err != nil {
		return nil, err
	}
	return b.blockchain.StateAt(block.Root())
}

// CodeAt returns the code associated with a certain account in the blockchain.
func (b *SimulatedBackend) CodeAt(ctx context.Context, contract common.Address, blockNumber *big.Int) ([]byte, error) {
	b.mu.Lock()
	defer b.mu.Unlock()

	stateDB, err := b.stateByBlockNumber(ctx, blockNumber)
	if err != nil {
		return nil, err
	}

	return stateDB.GetCode(contract), nil
}

// BalanceAt returns the wei balance of a certain account in the blockchain.
func (b *SimulatedBackend) BalanceAt(ctx context.Context, contract common.Address, blockNumber *big.Int) (*big.Int, error) {
	b.mu.Lock()
	defer b.mu.Unlock()

	stateDB, err := b.stateByBlockNumber(ctx, blockNumber)
	if err != nil {
		return nil, err
	}

	return stateDB.GetBalance(contract), nil
}

// NonceAt returns the nonce of a certain account in the blockchain.
func (b *SimulatedBackend) NonceAt(ctx context.Context, contract common.Address, blockNumber *big.Int) (uint64, error) {
	b.mu.Lock()
	defer b.mu.Unlock()

	stateDB, err := b.stateByBlockNumber(ctx, blockNumber)
	if err != nil {
		return 0, err
	}

	return stateDB.GetNonce(contract), nil
}

// StorageAt returns the value of key in the storage of an account in the blockchain.
func (b *SimulatedBackend) StorageAt(ctx context.Context, contract common.Address, key common.Hash, blockNumber *big.Int) ([]byte, error) {
	b.mu.Lock()
	defer b.mu.Unlock()

	stateDB, err := b.stateByBlockNumber(ctx, blockNumber)
	if err != nil {
		return nil, err
	}

	val := stateDB.GetState(contract, key)
	return val[:], nil
}

// TransactionReceipt returns the receipt of a transaction.
func (b *SimulatedBackend) TransactionReceipt(ctx context.Context, txHash common.Hash) (*types.Receipt, error) {
	b.mu.Lock()
	defer b.mu.Unlock()

	receipt, _, _, _ := rawdb.ReadReceipt(b.database, txHash, b.config)
	if receipt == nil {
		return nil, ethereum.NotFound
	}
	return receipt, nil
}

// TransactionByHash checks the pool of pending transactions in addition to the
// blockchain. The isPending return value indicates whether the transaction has been
// mined yet. Note that the transaction may not be part of the canonical chain even if
// it's not pending.
func (b *SimulatedBackend) TransactionByHash(ctx context.Context, txHash common.Hash) (*types.Transaction, bool, error) {
	b.mu.Lock()
	defer b.mu.Unlock()

	tx := b.pendingBlock.Transaction(txHash)
	if tx != nil {
		return tx, true, nil
	}
	tx, _, _, _ = rawdb.ReadTransaction(b.database, txHash)
	if tx != nil {
		return tx, false, nil
	}
	return nil, false, ethereum.NotFound
}

// BlockByHash retrieves a block based on the block hash.
func (b *SimulatedBackend) BlockByHash(ctx context.Context, hash common.Hash) (*types.Block, error) {
	b.mu.Lock()
	defer b.mu.Unlock()

	return b.blockByHash(ctx, hash)
}

// blockByHash retrieves a block based on the block hash without Locking.
func (b *SimulatedBackend) blockByHash(ctx context.Context, hash common.Hash) (*types.Block, error) {
	if hash == b.pendingBlock.Hash() {
		return b.pendingBlock, nil
	}

	block := b.blockchain.GetBlockByHash(hash)
	if block != nil {
		return block, nil
	}

	return nil, errBlockDoesNotExist
}

// BlockByNumber retrieves a block from the database by number, caching it
// (associated with its hash) if found.
func (b *SimulatedBackend) BlockByNumber(ctx context.Context, number *big.Int) (*types.Block, error) {
	b.mu.Lock()
	defer b.mu.Unlock()

	return b.blockByNumber(ctx, number)
}

// blockByNumber retrieves a block from the database by number, caching it
// (associated with its hash) if found without Lock.
func (b *SimulatedBackend) blockByNumber(ctx context.Context, number *big.Int) (*types.Block, error) {
	if number == nil || number.Cmp(b.pendingBlock.Number()) == 0 {
		return b.blockchain.CurrentBlock(), nil
	}

	block := b.blockchain.GetBlockByNumber(uint64(number.Int64()))
	if block == nil {
		return nil, errBlockDoesNotExist
	}

	return block, nil
}

// HeaderByHash returns a block header from the current canonical chain.
func (b *SimulatedBackend) HeaderByHash(ctx context.Context, hash common.Hash) (*types.Header, error) {
	b.mu.Lock()
	defer b.mu.Unlock()

	if hash == b.pendingBlock.Hash() {
		return b.pendingBlock.Header(), nil
	}

	header := b.blockchain.GetHeaderByHash(hash)
	if header == nil {
		return nil, errBlockDoesNotExist
	}

	return header, nil
}

// HeaderByNumber returns a block header from the current canonical chain. If number is
// nil, the latest known header is returned.
func (b *SimulatedBackend) HeaderByNumber(ctx context.Context, block *big.Int) (*types.Header, error) {
	b.mu.Lock()
	defer b.mu.Unlock()

	if block == nil || block.Cmp(b.pendingBlock.Number()) == 0 {
		return b.blockchain.CurrentHeader(), nil
	}

	return b.blockchain.GetHeaderByNumber(uint64(block.Int64())), nil
}

// TransactionCount returns the number of transactions in a given block.
func (b *SimulatedBackend) TransactionCount(ctx context.Context, blockHash common.Hash) (uint, error) {
	b.mu.Lock()
	defer b.mu.Unlock()

	if blockHash == b.pendingBlock.Hash() {
		return uint(b.pendingBlock.Transactions().Len()), nil
	}

	block := b.blockchain.GetBlockByHash(blockHash)
	if block == nil {
		return uint(0), errBlockDoesNotExist
	}

	return uint(block.Transactions().Len()), nil
}

// TransactionInBlock returns the transaction for a specific block at a specific index.
func (b *SimulatedBackend) TransactionInBlock(ctx context.Context, blockHash common.Hash, index uint) (*types.Transaction, error) {
	b.mu.Lock()
	defer b.mu.Unlock()

	if blockHash == b.pendingBlock.Hash() {
		transactions := b.pendingBlock.Transactions()
		if uint(len(transactions)) < index+1 {
			return nil, errTransactionDoesNotExist
		}

		return transactions[index], nil
	}

	block := b.blockchain.GetBlockByHash(blockHash)
	if block == nil {
		return nil, errBlockDoesNotExist
	}

	transactions := block.Transactions()
	if uint(len(transactions)) < index+1 {
		return nil, errTransactionDoesNotExist
	}

	return transactions[index], nil
}

// PendingCodeAt returns the code associated with an account in the pending state.
func (b *SimulatedBackend) PendingCodeAt(ctx context.Context, contract common.Address) ([]byte, error) {
	b.mu.Lock()
	defer b.mu.Unlock()

	return b.pendingState.GetCode(contract), nil
}

func newRevertError(result *core.ExecutionResult) *revertError {
	reason, errUnpack := abi.UnpackRevert(result.Revert())
	err := errors.New("execution reverted")
	if errUnpack == nil {
		err = fmt.Errorf("execution reverted: %v", reason)
	}
	return &revertError{
		error:  err,
		reason: hexutil.Encode(result.Revert()),
	}
}

// revertError is an API error that encompasses an EVM revert with JSON error
// code and a binary data blob.
type revertError struct {
	error
	reason string // revert reason hex encoded
}

// ErrorCode returns the JSON error code for a revert.
// See: https://github.com/ethereum/wiki/wiki/JSON-RPC-Error-Codes-Improvement-Proposal
func (e *revertError) ErrorCode() int {
	return 3
}

// ErrorData returns the hex encoded revert reason.
func (e *revertError) ErrorData() interface{} {
	return e.reason
}

// CallContract executes a contract call.
func (b *SimulatedBackend) CallContract(ctx context.Context, call ethereum.CallMsg, blockNumber *big.Int) ([]byte, error) {
	b.mu.Lock()
	defer b.mu.Unlock()

	if blockNumber != nil && blockNumber.Cmp(b.blockchain.CurrentBlock().Number()) != 0 {
		return nil, errBlockNumberUnsupported
	}
	stateDB, err := b.blockchain.State()
	if err != nil {
		return nil, err
	}
	res, err := b.callContract(ctx, call, b.blockchain.CurrentBlock(), stateDB)
	if err != nil {
		return nil, err
	}
	// If the result contains a revert reason, try to unpack and return it.
	if len(res.Revert()) > 0 {
		return nil, newRevertError(res)
	}
	return res.Return(), res.Err
}

// PendingCallContract executes a contract call on the pending state.
func (b *SimulatedBackend) PendingCallContract(ctx context.Context, call ethereum.CallMsg) ([]byte, error) {
	b.mu.Lock()
	defer b.mu.Unlock()
	defer b.pendingState.RevertToSnapshot(b.pendingState.Snapshot())

	res, err := b.callContract(ctx, call, b.pendingBlock, b.pendingState)
	if err != nil {
		return nil, err
	}
	// If the result contains a revert reason, try to unpack and return it.
	if len(res.Revert()) > 0 {
		return nil, newRevertError(res)
	}
	return res.Return(), res.Err
}

// PendingNonceAt implements PendingStateReader.PendingNonceAt, retrieving
// the nonce currently pending for the account.
func (b *SimulatedBackend) PendingNonceAt(ctx context.Context, account common.Address) (uint64, error) {
	b.mu.Lock()
	defer b.mu.Unlock()

	return b.pendingState.GetOrNewStateObject(account).Nonce(), nil
}

// SuggestGasPrice implements ContractTransactor.SuggestGasPrice. Since the simulated
// chain doesn't have miners, we just return a gas price of 1 for any call.
func (b *SimulatedBackend) SuggestGasPrice(ctx context.Context) (*big.Int, error) {
	b.mu.Lock()
	defer b.mu.Unlock()

	if b.pendingBlock.Header().BaseFee != nil {
		return b.pendingBlock.Header().BaseFee, nil
	}
	return big.NewInt(1), nil
}

// SuggestGasTipCap implements ContractTransactor.SuggestGasTipCap. Since the simulated
// chain doesn't have miners, we just return a gas tip of 1 for any call.
func (b *SimulatedBackend) SuggestGasTipCap(ctx context.Context) (*big.Int, error) {
	return big.NewInt(1), nil
}

// EstimateGas executes the requested code against the currently pending block/state and
// returns the used amount of gas.
func (b *SimulatedBackend) EstimateGas(ctx context.Context, call ethereum.CallMsg) (uint64, error) {
	b.mu.Lock()
	defer b.mu.Unlock()

	// Determine the lowest and highest possible gas limits to binary search in between
	var (
		lo  uint64 = params.TxGas - 1
		hi  uint64
		cap uint64
	)
	if call.Gas >= params.TxGas {
		hi = call.Gas
	} else {
		hi = b.pendingBlock.GasLimit()
	}
	// Normalize the max fee per gas the call is willing to spend.
	var feeCap *big.Int
	if call.GasPrice != nil && (call.GasFeeCap != nil || call.GasTipCap != nil) {
		return 0, errors.New("both gasPrice and (maxFeePerGas or maxPriorityFeePerGas) specified")
	} else if call.GasPrice != nil {
		feeCap = call.GasPrice
	} else if call.GasFeeCap != nil {
		feeCap = call.GasFeeCap
	} else {
		feeCap = common.Big0
	}
	// Recap the highest gas allowance with account's balance.
	if feeCap.BitLen() != 0 {
		balance := b.pendingState.GetBalance(call.From) // from can't be nil
		available := new(big.Int).Set(balance)
		if call.Value != nil {
			if call.Value.Cmp(available) >= 0 {
				return 0, errors.New("insufficient funds for transfer")
			}
			available.Sub(available, call.Value)
		}
		allowance := new(big.Int).Div(available, feeCap)
		if allowance.IsUint64() && hi > allowance.Uint64() {
			transfer := call.Value
			if transfer == nil {
				transfer = new(big.Int)
			}
			log.Warn("Gas estimation capped by limited funds", "original", hi, "balance", balance,
				"sent", transfer, "feecap", feeCap, "fundable", allowance)
			hi = allowance.Uint64()
		}
	}
	cap = hi

	// Create a helper to check if a gas allowance results in an executable transaction
	executable := func(gas uint64) (bool, *core.ExecutionResult, error) {
		call.Gas = gas

		snapshot := b.pendingState.Snapshot()
		res, err := b.callContract(ctx, call, b.pendingBlock, b.pendingState)
		b.pendingState.RevertToSnapshot(snapshot)

		if err != nil {
			if errors.Is(err, core.ErrIntrinsicGas) {
				return true, nil, nil // Special case, raise gas limit
			}
			return true, nil, err // Bail out
		}
		return res.Failed(), res, nil
	}
	// Execute the binary search and hone in on an executable gas limit
	for lo+1 < hi {
		mid := (hi + lo) / 2
		failed, _, err := executable(mid)

		// If the error is not nil(consensus error), it means the provided message
		// call or transaction will never be accepted no matter how much gas it is
		// assigned. Return the error directly, don't struggle any more
		if err != nil {
			return 0, err
		}
		if failed {
			lo = mid
		} else {
			hi = mid
		}
	}
	// Reject the transaction as invalid if it still fails at the highest allowance
	if hi == cap {
		failed, result, err := executable(hi)
		if err != nil {
			return 0, err
		}
		if failed {
			if result != nil && result.Err != vm.ErrOutOfGas {
				if len(result.Revert()) > 0 {
					return 0, newRevertError(result)
				}
				return 0, result.Err
			}
			// Otherwise, the specified gas cap is too low
			return 0, fmt.Errorf("gas required exceeds allowance (%d)", cap)
		}
	}
	return hi, nil
}

// callContract implements common code between normal and pending contract calls.
// state is modified during execution, make sure to copy it if necessary.
func (b *SimulatedBackend) callContract(ctx context.Context, call ethereum.CallMsg, block *types.Block, stateDB *state.StateDB) (*core.ExecutionResult, error) {
	// Gas prices post 1559 need to be initialized
	if call.GasPrice != nil && (call.GasFeeCap != nil || call.GasTipCap != nil) {
		return nil, errors.New("both gasPrice and (maxFeePerGas or maxPriorityFeePerGas) specified")
	}
	head := b.blockchain.CurrentHeader()
	if !b.blockchain.Config().IsLondon(head.Number) {
		// If there's no basefee, then it must be a non-1559 execution
		if call.GasPrice == nil {
			call.GasPrice = new(big.Int)
		}
		call.GasFeeCap, call.GasTipCap = call.GasPrice, call.GasPrice
	} else {
		// A basefee is provided, necessitating 1559-type execution
		if call.GasPrice != nil {
			// User specified the legacy gas field, convert to 1559 gas typing
			call.GasFeeCap, call.GasTipCap = call.GasPrice, call.GasPrice
		} else {
			// User specified 1559 gas fields (or none), use those
			if call.GasFeeCap == nil {
				call.GasFeeCap = new(big.Int)
			}
			if call.GasTipCap == nil {
				call.GasTipCap = new(big.Int)
			}
			// Backfill the legacy gasPrice for EVM execution, unless we're all zeroes
			call.GasPrice = new(big.Int)
			if call.GasFeeCap.BitLen() > 0 || call.GasTipCap.BitLen() > 0 {
				call.GasPrice = math.BigMin(new(big.Int).Add(call.GasTipCap, head.BaseFee), call.GasFeeCap)
			}
		}
	}
	// Ensure message is initialized properly.
	if call.Gas == 0 {
		call.Gas = 50000000
	}
	if call.Value == nil {
		call.Value = new(big.Int)
	}
	// Set infinite balance to the fake caller account.
	from := stateDB.GetOrNewStateObject(call.From)
	from.SetBalance(math.MaxBig256)
	// Execute the call.
	msg := callMsg{call}

	txContext := core.NewEVMTxContext(msg)
	evmContext := core.NewEVMBlockContext(block.Header(), b.blockchain, nil)
	evmContext.L1CostFunc = core.NewL1CostFunc(b.config, stateDB)
	// Create a new environment which holds all relevant information
	// about the transaction and calling mechanisms.
	vmEnv := vm.NewEVM(evmContext, txContext, stateDB, b.config, vm.Config{NoBaseFee: true})
	gasPool := new(core.GasPool).AddGas(math.MaxUint64)

	return core.NewStateTransition(vmEnv, msg, gasPool).TransitionDb()
}

// SendTransaction updates the pending block to include the given transaction.
func (b *SimulatedBackend) SendTransaction(ctx context.Context, tx *types.Transaction) error {
	b.mu.Lock()
	defer b.mu.Unlock()

	// Get the last block
	block, err := b.blockByHash(ctx, b.pendingBlock.ParentHash())
	if err != nil {
		return fmt.Errorf("could not fetch parent")
	}
	// Check transaction validity
	signer := types.MakeSigner(b.blockchain.Config(), block.Number())
	sender, err := types.Sender(signer, tx)
	if err != nil {
		return fmt.Errorf("invalid transaction: %v", err)
	}
	nonce := b.pendingState.GetNonce(sender)
	if tx.Nonce() != nonce {
		return fmt.Errorf("invalid transaction nonce: got %d, want %d", tx.Nonce(), nonce)
	}
	// Include tx in chain
	blocks, receipts := core.GenerateChain(b.config, block, ethash.NewFaker(), b.database, 1, func(number int, block *core.BlockGen) {
		for _, tx := range b.pendingBlock.Transactions() {
			block.AddTxWithChain(b.blockchain, tx)
		}
		block.AddTxWithChain(b.blockchain, tx)
	})
	stateDB, _ := b.blockchain.State()

	b.pendingBlock = blocks[0]
	b.pendingState, _ = state.New(b.pendingBlock.Root(), stateDB.Database(), nil)
	b.pendingReceipts = receipts[0]
	return nil
}

// FilterLogs executes a log filter operation, blocking during execution and
// returning all the results in one batch.
//
// TODO(karalabe): Deprecate when the subscription one can return past data too.
func (b *SimulatedBackend) FilterLogs(ctx context.Context, query ethereum.FilterQuery) ([]types.Log, error) {
	var filter *filters.Filter
	if query.BlockHash != nil {
		// Block filter requested, construct a single-shot filter
		filter = b.filterSystem.NewBlockFilter(*query.BlockHash, query.Addresses, query.Topics)
	} else {
		// Initialize unset filter boundaries to run from genesis to chain head
		from := int64(0)
		if query.FromBlock != nil {
			from = query.FromBlock.Int64()
		}
		to := int64(-1)
		if query.ToBlock != nil {
			to = query.ToBlock.Int64()
		}
		// Construct the range filter
		filter = b.filterSystem.NewRangeFilter(from, to, query.Addresses, query.Topics)
	}
	// Run the filter and return all the logs
	logs, err := filter.Logs(ctx)
	if err != nil {
		return nil, err
	}
	res := make([]types.Log, len(logs))
	for i, nLog := range logs {
		res[i] = *nLog
	}
	return res, nil
}

// SubscribeFilterLogs creates a background log filtering operation, returning a
// subscription immediately, which can be used to stream the found events.
func (b *SimulatedBackend) SubscribeFilterLogs(ctx context.Context, query ethereum.FilterQuery, ch chan<- types.Log) (ethereum.Subscription, error) {
	// Subscribe to contract events
	sink := make(chan []*types.Log)

	sub, err := b.events.SubscribeLogs(query, sink)
	if err != nil {
		return nil, err
	}
	// Since we're getting logs in batches, we need to flatten them into a plain stream
	return event.NewSubscription(func(quit <-chan struct{}) error {
		defer sub.Unsubscribe()
		for {
			select {
			case logs := <-sink:
				for _, nlog := range logs {
					select {
					case ch <- *nlog:
					case err := <-sub.Err():
						return err
					case <-quit:
						return nil
					}
				}
			case err := <-sub.Err():
				return err
			case <-quit:
				return nil
			}
		}
	}), nil
}

// SubscribeNewHead returns an event subscription for a new header.
func (b *SimulatedBackend) SubscribeNewHead(ctx context.Context, ch chan<- *types.Header) (ethereum.Subscription, error) {
	// subscribe to a new head
	sink := make(chan *types.Header)
	sub := b.events.SubscribeNewHeads(sink)

	return event.NewSubscription(func(quit <-chan struct{}) error {
		defer sub.Unsubscribe()
		for {
			select {
			case head := <-sink:
				select {
				case ch <- head:
				case err := <-sub.Err():
					return err
				case <-quit:
					return nil
				}
			case err := <-sub.Err():
				return err
			case <-quit:
				return nil
			}
		}
	}), nil
}

// AdjustTime adds a time shift to the simulated clock.
// It can only be called on empty blocks.
func (b *SimulatedBackend) AdjustTime(adjustment time.Duration) error {
	b.mu.Lock()
	defer b.mu.Unlock()

	if len(b.pendingBlock.Transactions()) != 0 {
		return errors.New("Could not adjust time on non-empty block")
	}

	blocks, _ := core.GenerateChain(b.config, b.blockchain.CurrentBlock(), ethash.NewFaker(), b.database, 1, func(number int, block *core.BlockGen) {
		block.OffsetTime(int64(adjustment.Seconds()))
	})
	stateDB, _ := b.blockchain.State()

	b.pendingBlock = blocks[0]
	b.pendingState, _ = state.New(b.pendingBlock.Root(), stateDB.Database(), nil)

	return nil
}

// Blockchain returns the underlying blockchain.
func (b *SimulatedBackend) Blockchain() *core.BlockChain {
	return b.blockchain
}

// callMsg implements core.Message to allow passing it as a transaction simulator.
type callMsg struct {
	ethereum.CallMsg
}

func (m callMsg) From() common.Address         { return m.CallMsg.From }
func (m callMsg) Nonce() uint64                { return 0 }
func (m callMsg) IsFake() bool                 { return true }
func (m callMsg) IsSystemTx() bool             { return false }
func (m callMsg) To() *common.Address          { return m.CallMsg.To }
func (m callMsg) GasPrice() *big.Int           { return m.CallMsg.GasPrice }
func (m callMsg) GasFeeCap() *big.Int          { return m.CallMsg.GasFeeCap }
func (m callMsg) GasTipCap() *big.Int          { return m.CallMsg.GasTipCap }
func (m callMsg) Gas() uint64                  { return m.CallMsg.Gas }
func (m callMsg) Value() *big.Int              { return m.CallMsg.Value }
func (m callMsg) Data() []byte                 { return m.CallMsg.Data }
func (m callMsg) AccessList() types.AccessList { return m.CallMsg.AccessList }
<<<<<<< HEAD
func (m callMsg) Mint() *big.Int               { return nil }
func (m callMsg) RollupDataGas() uint64        { return 0 }
=======
func (m callMsg) DataHashes() []common.Hash    { return m.CallMsg.DataHashes }
>>>>>>> c76d2bd5

// filterBackend implements filters.Backend to support filtering for logs without
// taking bloom-bits acceleration structures into account.
type filterBackend struct {
	db      ethdb.Database
	bc      *core.BlockChain
	backend *SimulatedBackend
}

func (fb *filterBackend) ChainDb() ethdb.Database { return fb.db }

func (fb *filterBackend) EventMux() *event.TypeMux { panic("not supported") }

func (fb *filterBackend) HeaderByNumber(ctx context.Context, block rpc.BlockNumber) (*types.Header, error) {
	if block == rpc.LatestBlockNumber {
		return fb.bc.CurrentHeader(), nil
	}
	return fb.bc.GetHeaderByNumber(uint64(block.Int64())), nil
}

func (fb *filterBackend) HeaderByHash(ctx context.Context, hash common.Hash) (*types.Header, error) {
	return fb.bc.GetHeaderByHash(hash), nil
}

func (fb *filterBackend) PendingBlockAndReceipts() (*types.Block, types.Receipts) {
	return fb.backend.pendingBlock, fb.backend.pendingReceipts
}

func (fb *filterBackend) GetReceipts(ctx context.Context, hash common.Hash) (types.Receipts, error) {
	number := rawdb.ReadHeaderNumber(fb.db, hash)
	if number == nil {
		return nil, nil
	}
	return rawdb.ReadReceipts(fb.db, hash, *number, fb.bc.Config()), nil
}

func (fb *filterBackend) GetLogs(ctx context.Context, hash common.Hash, number uint64) ([][]*types.Log, error) {
	logs := rawdb.ReadLogs(fb.db, hash, number, fb.bc.Config())
	return logs, nil
}

func (fb *filterBackend) SubscribeNewTxsEvent(ch chan<- core.NewTxsEvent) event.Subscription {
	return nullSubscription()
}

func (fb *filterBackend) SubscribeChainEvent(ch chan<- core.ChainEvent) event.Subscription {
	return fb.bc.SubscribeChainEvent(ch)
}

func (fb *filterBackend) SubscribeRemovedLogsEvent(ch chan<- core.RemovedLogsEvent) event.Subscription {
	return fb.bc.SubscribeRemovedLogsEvent(ch)
}

func (fb *filterBackend) SubscribeLogsEvent(ch chan<- []*types.Log) event.Subscription {
	return fb.bc.SubscribeLogsEvent(ch)
}

func (fb *filterBackend) SubscribePendingLogsEvent(ch chan<- []*types.Log) event.Subscription {
	return nullSubscription()
}

func (fb *filterBackend) BloomStatus() (uint64, uint64) { return 4096, 0 }

func (fb *filterBackend) ServiceFilter(ctx context.Context, ms *bloombits.MatcherSession) {
	panic("not supported")
}

func nullSubscription() event.Subscription {
	return event.NewSubscription(func(quit <-chan struct{}) error {
		<-quit
		return nil
	})
}<|MERGE_RESOLUTION|>--- conflicted
+++ resolved
@@ -836,12 +836,9 @@
 func (m callMsg) Value() *big.Int              { return m.CallMsg.Value }
 func (m callMsg) Data() []byte                 { return m.CallMsg.Data }
 func (m callMsg) AccessList() types.AccessList { return m.CallMsg.AccessList }
-<<<<<<< HEAD
 func (m callMsg) Mint() *big.Int               { return nil }
 func (m callMsg) RollupDataGas() uint64        { return 0 }
-=======
 func (m callMsg) DataHashes() []common.Hash    { return m.CallMsg.DataHashes }
->>>>>>> c76d2bd5
 
 // filterBackend implements filters.Backend to support filtering for logs without
 // taking bloom-bits acceleration structures into account.
