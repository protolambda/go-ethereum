--- conflicted
+++ resolved
@@ -716,11 +716,6 @@
 	msg := callMsg{call}
 
 	txContext := core.NewEVMTxContext(msg)
-<<<<<<< HEAD
-	evmContext := core.NewEVMBlockContext(block.Header(), b.blockchain, nil)
-	evmContext.L1CostFunc = types.NewL1CostFunc(b.config, stateDB)
-=======
-
 	var excessDataGas *big.Int
 	// Get the last block header
 	ph := b.blockchain.GetHeaderByHash(block.ParentHash())
@@ -728,7 +723,7 @@
 		excessDataGas = ph.ExcessDataGas
 	}
 	evmContext := core.NewEVMBlockContext(block.Header(), excessDataGas, b.blockchain, nil)
->>>>>>> 20d3ce88
+	evmContext.L1CostFunc = types.NewL1CostFunc(b.config, stateDB)
 	// Create a new environment which holds all relevant information
 	// about the transaction and calling mechanisms.
 	vmEnv := vm.NewEVM(evmContext, txContext, stateDB, b.config, vm.Config{NoBaseFee: true})
@@ -916,14 +911,11 @@
 func (m callMsg) Value() *big.Int              { return m.CallMsg.Value }
 func (m callMsg) Data() []byte                 { return m.CallMsg.Data }
 func (m callMsg) AccessList() types.AccessList { return m.CallMsg.AccessList }
-<<<<<<< HEAD
 func (m callMsg) IsSystemTx() bool             { return false }
 func (m callMsg) IsDepositTx() bool            { return false }
 func (m callMsg) Mint() *big.Int               { return nil }
 func (m callMsg) RollupDataGas() uint64        { return 0 }
-=======
 func (m callMsg) DataHashes() []common.Hash    { return m.CallMsg.DataHashes }
->>>>>>> 20d3ce88
 
 // filterBackend implements filters.Backend to support filtering for logs without
 // taking bloom-bits acceleration structures into account.
