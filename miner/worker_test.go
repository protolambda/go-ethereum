--- conflicted
+++ resolved
@@ -678,11 +678,7 @@
 
 	// This API should work even when the automatic sealing is not enabled
 	for _, c := range cases {
-<<<<<<< HEAD
-		block, _, err := w.getSealingBlock(c.parent, timestamp, c.coinbase, c.random, false, nil, nil)
-=======
-		block, _, err := w.getSealingBlock(c.parent, timestamp, c.coinbase, c.random, nil, false)
->>>>>>> 20d3ce88
+		block, _, err := w.getSealingBlock(c.parent, timestamp, c.coinbase, c.random, nil, false, nil, nil)
 		if c.expectErr {
 			if err == nil {
 				t.Error("Expect error but get nil")
@@ -698,11 +694,7 @@
 	// This API should work even when the automatic sealing is enabled
 	w.start()
 	for _, c := range cases {
-<<<<<<< HEAD
-		block, _, err := w.getSealingBlock(c.parent, timestamp, c.coinbase, c.random, false, nil, nil)
-=======
-		block, _, err := w.getSealingBlock(c.parent, timestamp, c.coinbase, c.random, nil, false)
->>>>>>> 20d3ce88
+		block, _, err := w.getSealingBlock(c.parent, timestamp, c.coinbase, c.random, nil, false, nil, nil)
 		if c.expectErr {
 			if err == nil {
 				t.Error("Expect error but get nil")
