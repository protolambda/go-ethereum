--- conflicted
+++ resolved
@@ -80,10 +80,7 @@
 var (
 	errBlockInterruptedByNewHead  = errors.New("new head arrived while building block")
 	errBlockInterruptedByRecommit = errors.New("recommit interrupt while building block")
-<<<<<<< HEAD
 	errMaxBlobsReached            = errors.New("reached max number of blobs per block")
-=======
->>>>>>> c2e0abce
 	errBlockInterruptedByTimeout  = errors.New("timeout while building block")
 )
 
@@ -1215,11 +1212,7 @@
 				w.unconfirmed.Shift(block.NumberU64() - 1)
 
 				fees := totalFees(block, env.receipts)
-<<<<<<< HEAD
-				feesInEther := new(big.Float).Quo(new(big.Float).SetInt(fees), new(big.Float).SetInt(big.NewInt(params.Ether)))
-=======
 				feesInEther := new(big.Float).Quo(new(big.Float).SetInt(fees), big.NewFloat(params.Ether))
->>>>>>> c2e0abce
 				log.Info("Commit new sealing work", "number", block.Number(), "sealhash", w.engine.SealHash(block.Header()),
 					"uncles", len(env.uncles), "txs", env.tcount,
 					"gas", block.GasUsed(), "fees", feesInEther,
