// Copyright 2015 The go-ethereum Authors
// This file is part of the go-ethereum library.
//
// The go-ethereum library is free software: you can redistribute it and/or modify
// it under the terms of the GNU Lesser General Public License as published by
// the Free Software Foundation, either version 3 of the License, or
// (at your option) any later version.
//
// The go-ethereum library is distributed in the hope that it will be useful,
// but WITHOUT ANY WARRANTY; without even the implied warranty of
// MERCHANTABILITY or FITNESS FOR A PARTICULAR PURPOSE. See the
// GNU Lesser General Public License for more details.
//
// You should have received a copy of the GNU Lesser General Public License
// along with the go-ethereum library. If not, see <http://www.gnu.org/licenses/>.

package miner

import (
	"errors"
	"fmt"
	"math/big"
	"sync"
	"sync/atomic"
	"time"

<<<<<<< HEAD
	mapset "github.com/deckarep/golang-set/v2"
=======
	mapset "github.com/deckarep/golang-set"

>>>>>>> 3333ea7f
	"github.com/ethereum/go-ethereum/common"
	"github.com/ethereum/go-ethereum/consensus"
	"github.com/ethereum/go-ethereum/consensus/misc"
	"github.com/ethereum/go-ethereum/core"
	"github.com/ethereum/go-ethereum/core/state"
	"github.com/ethereum/go-ethereum/core/types"
	"github.com/ethereum/go-ethereum/eth/tracers"
	"github.com/ethereum/go-ethereum/event"
	"github.com/ethereum/go-ethereum/log"
	"github.com/ethereum/go-ethereum/params"
	"github.com/ethereum/go-ethereum/trie"
)

const (
	// resultQueueSize is the size of channel listening to sealing result.
	resultQueueSize = 10

	// txChanSize is the size of channel listening to NewTxsEvent.
	// The number is referenced from the size of tx pool.
	txChanSize = 4096

	// chainHeadChanSize is the size of channel listening to ChainHeadEvent.
	chainHeadChanSize = 10

	// chainSideChanSize is the size of channel listening to ChainSideEvent.
	chainSideChanSize = 10

	// resubmitAdjustChanSize is the size of resubmitting interval adjustment channel.
	resubmitAdjustChanSize = 10

	// sealingLogAtDepth is the number of confirmations before logging successful sealing.
	sealingLogAtDepth = 7

	// minRecommitInterval is the minimal time interval to recreate the sealing block with
	// any newly arrived transactions.
	minRecommitInterval = 1 * time.Second

	// maxRecommitInterval is the maximum time interval to recreate the sealing block with
	// any newly arrived transactions.
	maxRecommitInterval = 15 * time.Second

	// intervalAdjustRatio is the impact a single interval adjustment has on sealing work
	// resubmitting interval.
	intervalAdjustRatio = 0.1

	// intervalAdjustBias is applied during the new resubmit interval calculation in favor of
	// increasing upper limit or decreasing lower limit so that the limit can be reachable.
	intervalAdjustBias = 200 * 1000.0 * 1000.0

	// staleThreshold is the maximum depth of the acceptable stale block.
	staleThreshold = 7
)

var (
	errBlockInterruptedByNewHead  = errors.New("new head arrived while building block")
	errBlockInterruptedByRecommit = errors.New("recommit interrupt while building block")
	errBlockInterruptedByTimeout  = errors.New("timeout while building block")
)

// environment is the worker's current environment and holds all
// information of the sealing block generation.
type environment struct {
	signer types.Signer

	state     *state.StateDB          // apply state changes here
	ancestors mapset.Set[common.Hash] // ancestor set (used for checking uncle parent validity)
	family    mapset.Set[common.Hash] // family set (used for checking uncle invalidity)
	tcount    int                     // tx count in cycle
	gasPool   *core.GasPool           // available gas used to pack transactions
	coinbase  common.Address

	header   *types.Header
	txs      []*types.Transaction
	receipts []*types.Receipt
	uncles   map[common.Hash]*types.Header
}

// copy creates a deep copy of environment.
func (env *environment) copy() *environment {
	cpy := &environment{
		signer:    env.signer,
		state:     env.state.Copy(),
		ancestors: env.ancestors.Clone(),
		family:    env.family.Clone(),
		tcount:    env.tcount,
		coinbase:  env.coinbase,
		header:    types.CopyHeader(env.header),
		receipts:  copyReceipts(env.receipts),
	}
	if env.gasPool != nil {
		gasPool := *env.gasPool
		cpy.gasPool = &gasPool
	}
	// The content of txs and uncles are immutable, unnecessary
	// to do the expensive deep copy for them.
	cpy.txs = make([]*types.Transaction, len(env.txs))
	copy(cpy.txs, env.txs)
	cpy.uncles = make(map[common.Hash]*types.Header)
	for hash, uncle := range env.uncles {
		cpy.uncles[hash] = uncle
	}
	return cpy
}

// unclelist returns the contained uncles as the list format.
func (env *environment) unclelist() []*types.Header {
	var uncles []*types.Header
	for _, uncle := range env.uncles {
		uncles = append(uncles, uncle)
	}
	return uncles
}

// discard terminates the background prefetcher go-routine. It should
// always be called for all created environment instances otherwise
// the go-routine leak can happen.
func (env *environment) discard() {
	if env.state == nil {
		return
	}
	env.state.StopPrefetcher()
}

// task contains all information for consensus engine sealing and result submitting.
type task struct {
	receipts  []*types.Receipt
	state     *state.StateDB
	block     *types.Block
	createdAt time.Time
}

const (
	commitInterruptNone int32 = iota
	commitInterruptNewHead
	commitInterruptResubmit
	commitInterruptTimeout
)

// newWorkReq represents a request for new sealing work submitting with relative interrupt notifier.
type newWorkReq struct {
	interrupt *int32
	noempty   bool
	timestamp int64
}

// newPayloadResult represents a result struct corresponds to payload generation.
type newPayloadResult struct {
	err   error
	block *types.Block
	fees  *big.Int
}

// getWorkReq represents a request for getting a new sealing work with provided parameters.
type getWorkReq struct {
	params *generateParams
	result chan *newPayloadResult // non-blocking channel
}

// intervalAdjust represents a resubmitting interval adjustment.
type intervalAdjust struct {
	ratio float64
	inc   bool
}

// worker is the main object which takes care of submitting new work to consensus engine
// and gathering the sealing result.
type worker struct {
	config      *Config
	chainConfig *params.ChainConfig
	engine      consensus.Engine
	eth         Backend
	chain       *core.BlockChain

	// Feeds
	pendingLogsFeed event.Feed

	// Subscriptions
	mux          *event.TypeMux
	txsCh        chan core.NewTxsEvent
	txsSub       event.Subscription
	chainHeadCh  chan core.ChainHeadEvent
	chainHeadSub event.Subscription
	chainSideCh  chan core.ChainSideEvent
	chainSideSub event.Subscription

	// Channels
	newWorkCh          chan *newWorkReq
	getWorkCh          chan *getWorkReq
	taskCh             chan *task
	resultCh           chan *types.Block
	startCh            chan struct{}
	exitCh             chan struct{}
	resubmitIntervalCh chan time.Duration
	resubmitAdjustCh   chan *intervalAdjust

	wg sync.WaitGroup

	current      *environment                 // An environment for current running cycle.
	localUncles  map[common.Hash]*types.Block // A set of side blocks generated locally as the possible uncle blocks.
	remoteUncles map[common.Hash]*types.Block // A set of side blocks as the possible uncle blocks.
	unconfirmed  *unconfirmedBlocks           // A set of locally mined blocks pending canonicalness confirmations.

	mu       sync.RWMutex // The lock used to protect the coinbase and extra fields
	coinbase common.Address
	extra    []byte

	pendingMu    sync.RWMutex
	pendingTasks map[common.Hash]*task

	snapshotMu       sync.RWMutex // The lock used to protect the snapshots below
	snapshotBlock    *types.Block
	snapshotReceipts types.Receipts
	snapshotState    *state.StateDB

	// atomic status counters
	running int32 // The indicator whether the consensus engine is running or not.
	newTxs  int32 // New arrival transaction count since last sealing work submitting.

	// noempty is the flag used to control whether the feature of pre-seal empty
	// block is enabled. The default value is false(pre-seal is enabled by default).
	// But in some special scenario the consensus engine will seal blocks instantaneously,
	// in this case this feature will add all empty blocks into canonical chain
	// non-stop and no real transaction will be included.
	noempty uint32

	// newpayloadTimeout is the maximum timeout allowance for creating payload.
	// The default value is 2 seconds but node operator can set it to arbitrary
	// large value. A large timeout allowance may cause Geth to fail creating
	// a non-empty payload within the specified time and eventually miss the slot
	// in case there are some computation expensive transactions in txpool.
	newpayloadTimeout time.Duration

	// recommit is the time interval to re-create sealing work or to re-build
	// payload in proof-of-stake stage.
	recommit time.Duration

	// External functions
	isLocalBlock func(header *types.Header) bool // Function used to determine whether the specified block is mined by local miner.

	// Test hooks
	newTaskHook  func(*task)                        // Method to call upon receiving a new sealing task.
	skipSealHook func(*task) bool                   // Method to decide whether skipping the sealing.
	fullTaskHook func()                             // Method to call before pushing the full sealing task.
	resubmitHook func(time.Duration, time.Duration) // Method to call upon updating resubmitting interval.
}

func newWorker(config *Config, chainConfig *params.ChainConfig, engine consensus.Engine, eth Backend, mux *event.TypeMux, isLocalBlock func(header *types.Header) bool, init bool) *worker {
	worker := &worker{
		config:             config,
		chainConfig:        chainConfig,
		engine:             engine,
		eth:                eth,
		mux:                mux,
		chain:              eth.BlockChain(),
		isLocalBlock:       isLocalBlock,
		localUncles:        make(map[common.Hash]*types.Block),
		remoteUncles:       make(map[common.Hash]*types.Block),
		unconfirmed:        newUnconfirmedBlocks(eth.BlockChain(), sealingLogAtDepth),
		pendingTasks:       make(map[common.Hash]*task),
		txsCh:              make(chan core.NewTxsEvent, txChanSize),
		chainHeadCh:        make(chan core.ChainHeadEvent, chainHeadChanSize),
		chainSideCh:        make(chan core.ChainSideEvent, chainSideChanSize),
		newWorkCh:          make(chan *newWorkReq),
		getWorkCh:          make(chan *getWorkReq),
		taskCh:             make(chan *task),
		resultCh:           make(chan *types.Block, resultQueueSize),
		exitCh:             make(chan struct{}),
		startCh:            make(chan struct{}, 1),
		resubmitIntervalCh: make(chan time.Duration),
		resubmitAdjustCh:   make(chan *intervalAdjust, resubmitAdjustChanSize),
	}
	// Subscribe NewTxsEvent for tx pool
	worker.txsSub = eth.TxPool().SubscribeNewTxsEvent(worker.txsCh)
	// Subscribe events for blockchain
	worker.chainHeadSub = eth.BlockChain().SubscribeChainHeadEvent(worker.chainHeadCh)
	worker.chainSideSub = eth.BlockChain().SubscribeChainSideEvent(worker.chainSideCh)

	// Sanitize recommit interval if the user-specified one is too short.
	recommit := worker.config.Recommit
	if recommit < minRecommitInterval {
		log.Warn("Sanitizing miner recommit interval", "provided", recommit, "updated", minRecommitInterval)
		recommit = minRecommitInterval
	}
	worker.recommit = recommit

	// Sanitize the timeout config for creating payload.
	newpayloadTimeout := worker.config.NewPayloadTimeout
	if newpayloadTimeout == 0 {
		log.Warn("Sanitizing new payload timeout to default", "provided", newpayloadTimeout, "updated", DefaultConfig.NewPayloadTimeout)
		newpayloadTimeout = DefaultConfig.NewPayloadTimeout
	}
	if newpayloadTimeout < time.Millisecond*100 {
		log.Warn("Low payload timeout may cause high amount of non-full blocks", "provided", newpayloadTimeout, "default", DefaultConfig.NewPayloadTimeout)
	}
	worker.newpayloadTimeout = newpayloadTimeout

	worker.wg.Add(4)
	go worker.mainLoop()
	go worker.newWorkLoop(recommit)
	go worker.resultLoop()
	go worker.taskLoop()

	// Submit first work to initialize pending state.
	if init {
		worker.startCh <- struct{}{}
	}
	return worker
}

// setEtherbase sets the etherbase used to initialize the block coinbase field.
func (w *worker) setEtherbase(addr common.Address) {
	w.mu.Lock()
	defer w.mu.Unlock()
	w.coinbase = addr
}

func (w *worker) setGasCeil(ceil uint64) {
	w.mu.Lock()
	defer w.mu.Unlock()
	w.config.GasCeil = ceil
}

// setExtra sets the content used to initialize the block extra field.
func (w *worker) setExtra(extra []byte) {
	w.mu.Lock()
	defer w.mu.Unlock()
	w.extra = extra
}

// setRecommitInterval updates the interval for miner sealing work recommitting.
func (w *worker) setRecommitInterval(interval time.Duration) {
	select {
	case w.resubmitIntervalCh <- interval:
	case <-w.exitCh:
	}
}

// disablePreseal disables pre-sealing feature
func (w *worker) disablePreseal() {
	atomic.StoreUint32(&w.noempty, 1)
}

// enablePreseal enables pre-sealing feature
func (w *worker) enablePreseal() {
	atomic.StoreUint32(&w.noempty, 0)
}

// pending returns the pending state and corresponding block.
func (w *worker) pending() (*types.Block, *state.StateDB) {
	// return a snapshot to avoid contention on currentMu mutex
	w.snapshotMu.RLock()
	defer w.snapshotMu.RUnlock()
	if w.snapshotState == nil {
		return nil, nil
	}
	return w.snapshotBlock, w.snapshotState.Copy()
}

// pendingBlock returns pending block.
func (w *worker) pendingBlock() *types.Block {
	// return a snapshot to avoid contention on currentMu mutex
	w.snapshotMu.RLock()
	defer w.snapshotMu.RUnlock()
	return w.snapshotBlock
}

// pendingBlockAndReceipts returns pending block and corresponding receipts.
func (w *worker) pendingBlockAndReceipts() (*types.Block, types.Receipts) {
	// return a snapshot to avoid contention on currentMu mutex
	w.snapshotMu.RLock()
	defer w.snapshotMu.RUnlock()
	return w.snapshotBlock, w.snapshotReceipts
}

// start sets the running status as 1 and triggers new work submitting.
func (w *worker) start() {
	atomic.StoreInt32(&w.running, 1)
	w.startCh <- struct{}{}
}

// stop sets the running status as 0.
func (w *worker) stop() {
	atomic.StoreInt32(&w.running, 0)
}

// isRunning returns an indicator whether worker is running or not.
func (w *worker) isRunning() bool {
	return atomic.LoadInt32(&w.running) == 1
}

// close terminates all background threads maintained by the worker.
// Note the worker does not support being closed multiple times.
func (w *worker) close() {
	atomic.StoreInt32(&w.running, 0)
	close(w.exitCh)
	w.wg.Wait()
}

// recalcRecommit recalculates the resubmitting interval upon feedback.
func recalcRecommit(minRecommit, prev time.Duration, target float64, inc bool) time.Duration {
	var (
		prevF = float64(prev.Nanoseconds())
		next  float64
	)
	if inc {
		next = prevF*(1-intervalAdjustRatio) + intervalAdjustRatio*(target+intervalAdjustBias)
		max := float64(maxRecommitInterval.Nanoseconds())
		if next > max {
			next = max
		}
	} else {
		next = prevF*(1-intervalAdjustRatio) + intervalAdjustRatio*(target-intervalAdjustBias)
		min := float64(minRecommit.Nanoseconds())
		if next < min {
			next = min
		}
	}
	return time.Duration(int64(next))
}

// newWorkLoop is a standalone goroutine to submit new sealing work upon received events.
func (w *worker) newWorkLoop(recommit time.Duration) {
	defer w.wg.Done()
	var (
		interrupt   *int32
		minRecommit = recommit // minimal resubmit interval specified by user.
		timestamp   int64      // timestamp for each round of sealing.
	)

	timer := time.NewTimer(0)
	defer timer.Stop()
	<-timer.C // discard the initial tick

	// commit aborts in-flight transaction execution with given signal and resubmits a new one.
	commit := func(noempty bool, s int32) {
		if interrupt != nil {
			atomic.StoreInt32(interrupt, s)
		}
		interrupt = new(int32)
		select {
		case w.newWorkCh <- &newWorkReq{interrupt: interrupt, noempty: noempty, timestamp: timestamp}:
		case <-w.exitCh:
			return
		}
		timer.Reset(recommit)
		atomic.StoreInt32(&w.newTxs, 0)
	}
	// clearPending cleans the stale pending tasks.
	clearPending := func(number uint64) {
		w.pendingMu.Lock()
		for h, t := range w.pendingTasks {
			if t.block.NumberU64()+staleThreshold <= number {
				delete(w.pendingTasks, h)
			}
		}
		w.pendingMu.Unlock()
	}

	for {
		select {
		case <-w.startCh:
			clearPending(w.chain.CurrentBlock().NumberU64())
			timestamp = time.Now().Unix()
			commit(false, commitInterruptNewHead)

		case head := <-w.chainHeadCh:
			clearPending(head.Block.NumberU64())
			timestamp = time.Now().Unix()
			commit(false, commitInterruptNewHead)

		case <-timer.C:
			// If sealing is running resubmit a new work cycle periodically to pull in
			// higher priced transactions. Disable this overhead for pending blocks.
			if w.isRunning() && (w.chainConfig.Clique == nil || w.chainConfig.Clique.Period > 0) {
				// Short circuit if no new transaction arrives.
				if atomic.LoadInt32(&w.newTxs) == 0 {
					timer.Reset(recommit)
					continue
				}
				commit(true, commitInterruptResubmit)
			}

		case interval := <-w.resubmitIntervalCh:
			// Adjust resubmit interval explicitly by user.
			if interval < minRecommitInterval {
				log.Warn("Sanitizing miner recommit interval", "provided", interval, "updated", minRecommitInterval)
				interval = minRecommitInterval
			}
			log.Info("Miner recommit interval update", "from", minRecommit, "to", interval)
			minRecommit, recommit = interval, interval

			if w.resubmitHook != nil {
				w.resubmitHook(minRecommit, recommit)
			}

		case adjust := <-w.resubmitAdjustCh:
			// Adjust resubmit interval by feedback.
			if adjust.inc {
				before := recommit
				target := float64(recommit.Nanoseconds()) / adjust.ratio
				recommit = recalcRecommit(minRecommit, recommit, target, true)
				log.Trace("Increase miner recommit interval", "from", before, "to", recommit)
			} else {
				before := recommit
				recommit = recalcRecommit(minRecommit, recommit, float64(minRecommit.Nanoseconds()), false)
				log.Trace("Decrease miner recommit interval", "from", before, "to", recommit)
			}

			if w.resubmitHook != nil {
				w.resubmitHook(minRecommit, recommit)
			}

		case <-w.exitCh:
			return
		}
	}
}

// mainLoop is responsible for generating and submitting sealing work based on
// the received event. It can support two modes: automatically generate task and
// submit it or return task according to given parameters for various proposes.
func (w *worker) mainLoop() {
	defer w.wg.Done()
	defer w.txsSub.Unsubscribe()
	defer w.chainHeadSub.Unsubscribe()
	defer w.chainSideSub.Unsubscribe()
	defer func() {
		if w.current != nil {
			w.current.discard()
		}
	}()

	cleanTicker := time.NewTicker(time.Second * 10)
	defer cleanTicker.Stop()

	for {
		select {
		case req := <-w.newWorkCh:
			w.commitWork(req.interrupt, req.noempty, req.timestamp)

		case req := <-w.getWorkCh:
			block, fees, err := w.generateWork(req.params)
			req.result <- &newPayloadResult{
				err:   err,
				block: block,
				fees:  fees,
			}
		case ev := <-w.chainSideCh:
			// Short circuit for duplicate side blocks
			if _, exist := w.localUncles[ev.Block.Hash()]; exist {
				continue
			}
			if _, exist := w.remoteUncles[ev.Block.Hash()]; exist {
				continue
			}
			// Add side block to possible uncle block set depending on the author.
			if w.isLocalBlock != nil && w.isLocalBlock(ev.Block.Header()) {
				w.localUncles[ev.Block.Hash()] = ev.Block
			} else {
				w.remoteUncles[ev.Block.Hash()] = ev.Block
			}
			// If our sealing block contains less than 2 uncle blocks,
			// add the new uncle block if valid and regenerate a new
			// sealing block for higher profit.
			if w.isRunning() && w.current != nil && len(w.current.uncles) < 2 {
				start := time.Now()
				if err := w.commitUncle(w.current, ev.Block.Header()); err == nil {
					w.commit(w.current.copy(), nil, true, start)
				}
			}

		case <-cleanTicker.C:
			chainHead := w.chain.CurrentBlock()
			for hash, uncle := range w.localUncles {
				if uncle.NumberU64()+staleThreshold <= chainHead.NumberU64() {
					delete(w.localUncles, hash)
				}
			}
			for hash, uncle := range w.remoteUncles {
				if uncle.NumberU64()+staleThreshold <= chainHead.NumberU64() {
					delete(w.remoteUncles, hash)
				}
			}

		case ev := <-w.txsCh:
			// Apply transactions to the pending state if we're not sealing
			//
			// Note all transactions received may not be continuous with transactions
			// already included in the current sealing block. These transactions will
			// be automatically eliminated.
			if !w.isRunning() && w.current != nil {
				// If block is already full, abort
				if gp := w.current.gasPool; gp != nil && gp.Gas() < params.TxGas {
					continue
				}
				txs := make(map[common.Address]types.Transactions)
				for _, tx := range ev.Txs {
					acc, _ := types.Sender(w.current.signer, tx)
					txs[acc] = append(txs[acc], tx)
				}
				txset := types.NewTransactionsByPriceAndNonce(w.current.signer, txs, w.current.header.BaseFee)
				tcount := w.current.tcount
				w.commitTransactions(w.current, txset, nil)

				// Only update the snapshot if any new transactions were added
				// to the pending block
				if tcount != w.current.tcount {
					w.updateSnapshot(w.current)
				}
			} else {
				// Special case, if the consensus engine is 0 period clique(dev mode),
				// submit sealing work here since all empty submission will be rejected
				// by clique. Of course the advance sealing(empty submission) is disabled.
				if w.chainConfig.Clique != nil && w.chainConfig.Clique.Period == 0 {
					w.commitWork(nil, true, time.Now().Unix())
				}
			}
			atomic.AddInt32(&w.newTxs, int32(len(ev.Txs)))

		// System stopped
		case <-w.exitCh:
			return
		case <-w.txsSub.Err():
			return
		case <-w.chainHeadSub.Err():
			return
		case <-w.chainSideSub.Err():
			return
		}
	}
}

// taskLoop is a standalone goroutine to fetch sealing task from the generator and
// push them to consensus engine.
func (w *worker) taskLoop() {
	defer w.wg.Done()
	var (
		stopCh chan struct{}
		prev   common.Hash
	)

	// interrupt aborts the in-flight sealing task.
	interrupt := func() {
		if stopCh != nil {
			close(stopCh)
			stopCh = nil
		}
	}
	for {
		select {
		case task := <-w.taskCh:
			if w.newTaskHook != nil {
				w.newTaskHook(task)
			}
			// Reject duplicate sealing work due to resubmitting.
			sealHash := w.engine.SealHash(task.block.Header())
			if sealHash == prev {
				continue
			}
			// Interrupt previous sealing operation
			interrupt()
			stopCh, prev = make(chan struct{}), sealHash

			if w.skipSealHook != nil && w.skipSealHook(task) {
				continue
			}
			w.pendingMu.Lock()
			w.pendingTasks[sealHash] = task
			w.pendingMu.Unlock()

			if err := w.engine.Seal(w.chain, task.block, w.resultCh, stopCh); err != nil {
				log.Warn("Block sealing failed", "err", err)
				w.pendingMu.Lock()
				delete(w.pendingTasks, sealHash)
				w.pendingMu.Unlock()
			}
		case <-w.exitCh:
			interrupt()
			return
		}
	}
}

// resultLoop is a standalone goroutine to handle sealing result submitting
// and flush relative data to the database.
func (w *worker) resultLoop() {
	defer w.wg.Done()
	for {
		select {
		case block := <-w.resultCh:
			// Short circuit when receiving empty result.
			if block == nil {
				continue
			}
			// Short circuit when receiving duplicate result caused by resubmitting.
			if w.chain.HasBlock(block.Hash(), block.NumberU64()) {
				continue
			}
			var (
				sealhash = w.engine.SealHash(block.Header())
				hash     = block.Hash()
			)
			w.pendingMu.RLock()
			task, exist := w.pendingTasks[sealhash]
			w.pendingMu.RUnlock()
			if !exist {
				log.Error("Block found but no relative pending task", "number", block.Number(), "sealhash", sealhash, "hash", hash)
				continue
			}
			// Different block could share same sealhash, deep copy here to prevent write-write conflict.
			var (
				receipts = make([]*types.Receipt, len(task.receipts))
				logs     []*types.Log
			)
			for i, taskReceipt := range task.receipts {
				receipt := new(types.Receipt)
				receipts[i] = receipt
				*receipt = *taskReceipt

				// add block location fields
				receipt.BlockHash = hash
				receipt.BlockNumber = block.Number()
				receipt.TransactionIndex = uint(i)

				// Update the block hash in all logs since it is now available and not when the
				// receipt/log of individual transactions were created.
				receipt.Logs = make([]*types.Log, len(taskReceipt.Logs))
				for i, taskLog := range taskReceipt.Logs {
					log := new(types.Log)
					receipt.Logs[i] = log
					*log = *taskLog
					log.BlockHash = hash
				}
				logs = append(logs, receipt.Logs...)
			}
			// Commit block and state to database.
			_, err := w.chain.WriteBlockAndSetHead(block, receipts, logs, task.state, true)
			if err != nil {
				log.Error("Failed writing block to chain", "err", err)
				continue
			}
			log.Info("Successfully sealed new block", "number", block.Number(), "sealhash", sealhash, "hash", hash,
				"elapsed", common.PrettyDuration(time.Since(task.createdAt)))

			// Broadcast the block and announce chain insertion event
			w.mux.Post(core.NewMinedBlockEvent{Block: block})

			// Insert the block into the set of pending ones to resultLoop for confirmations
			w.unconfirmed.Insert(block.NumberU64(), block.Hash())

		case <-w.exitCh:
			return
		}
	}
}

// makeEnv creates a new environment for the sealing block.
func (w *worker) makeEnv(parent *types.Block, header *types.Header, coinbase common.Address) (*environment, error) {
	// Retrieve the parent state to execute on top and start a prefetcher for
	// the miner to speed block sealing up a bit.
	state, err := w.chain.StateAt(parent.Root())
	if err != nil && w.chainConfig.Optimism != nil { // Allow the miner to reorg its own chain arbitrarily deep
		if historicalBackend, ok := w.eth.(BackendWithHistoricalState); ok {
			var release tracers.StateReleaseFunc
			state, release, err = historicalBackend.StateAtBlock(parent, ^uint64(0), nil, false, false)
			state = state.Copy()
			release()
		}
	}
	if err != nil {
		return nil, err
	}
	state.StartPrefetcher("miner")

	// Note the passed coinbase may be different with header.Coinbase.
	env := &environment{
		signer:    types.MakeSigner(w.chainConfig, header.Number),
		state:     state,
		coinbase:  coinbase,
		ancestors: mapset.NewSet[common.Hash](),
		family:    mapset.NewSet[common.Hash](),
		header:    header,
		uncles:    make(map[common.Hash]*types.Header),
	}
	// when 08 is processed ancestors contain 07 (quick block)
	for _, ancestor := range w.chain.GetBlocksFromHash(parent.Hash(), 7) {
		for _, uncle := range ancestor.Uncles() {
			env.family.Add(uncle.Hash())
		}
		env.family.Add(ancestor.Hash())
		env.ancestors.Add(ancestor.Hash())
	}
	// Keep track of transactions which return errors so they can be removed
	env.tcount = 0
	return env, nil
}

// commitUncle adds the given block to uncle block set, returns error if failed to add.
func (w *worker) commitUncle(env *environment, uncle *types.Header) error {
	if w.isTTDReached(env.header) {
		return errors.New("ignore uncle for beacon block")
	}
	hash := uncle.Hash()
	if _, exist := env.uncles[hash]; exist {
		return errors.New("uncle not unique")
	}
	if env.header.ParentHash == uncle.ParentHash {
		return errors.New("uncle is sibling")
	}
	if !env.ancestors.Contains(uncle.ParentHash) {
		return errors.New("uncle's parent unknown")
	}
	if env.family.Contains(hash) {
		return errors.New("uncle already included")
	}
	env.uncles[hash] = uncle
	return nil
}

// updateSnapshot updates pending snapshot block, receipts and state.
func (w *worker) updateSnapshot(env *environment) {
	w.snapshotMu.Lock()
	defer w.snapshotMu.Unlock()

	w.snapshotBlock = types.NewBlock(
		env.header,
		env.txs,
		env.unclelist(),
		env.receipts,
		trie.NewStackTrie(nil),
	)
	w.snapshotReceipts = copyReceipts(env.receipts)
	w.snapshotState = env.state.Copy()
}

func (w *worker) commitTransaction(env *environment, tx *types.Transaction) ([]*types.Log, error) {
	snap := env.state.Snapshot()

	receipt, err := core.ApplyTransaction(w.chainConfig, w.chain, &env.coinbase, env.gasPool, env.state, env.header, tx, &env.header.GasUsed, *w.chain.GetVMConfig())
	if err != nil {
		env.state.RevertToSnapshot(snap)
		return nil, err
	}
	env.txs = append(env.txs, tx)
	env.receipts = append(env.receipts, receipt)

	return receipt.Logs, nil
}

func (w *worker) commitTransactions(env *environment, txs *types.TransactionsByPriceAndNonce, interrupt *int32) error {
	gasLimit := env.header.GasLimit
	if env.gasPool == nil {
		env.gasPool = new(core.GasPool).AddGas(gasLimit)
	}
	var coalescedLogs []*types.Log

	for {
		// Check interruption signal and abort building if it's fired.
		if interrupt != nil {
			if signal := atomic.LoadInt32(interrupt); signal != commitInterruptNone {
				return signalToErr(signal)
			}
		}
		// If we don't have enough gas for any further transactions then we're done.
		if env.gasPool.Gas() < params.TxGas {
			log.Trace("Not enough gas for further transactions", "have", env.gasPool, "want", params.TxGas)
			break
		}
		// Retrieve the next transaction and abort if all done.
		tx := txs.Peek()
		if tx == nil {
			break
		}
		// Error may be ignored here. The error has already been checked
		// during transaction acceptance is the transaction pool.
		from, _ := types.Sender(env.signer, tx)

		// Check whether the tx is replay protected. If we're not in the EIP155 hf
		// phase, start ignoring the sender until we do.
		if tx.Protected() && !w.chainConfig.IsEIP155(env.header.Number) {
			log.Trace("Ignoring reply protected transaction", "hash", tx.Hash(), "eip155", w.chainConfig.EIP155Block)

			txs.Pop()
			continue
		}
		// Start executing the transaction
		env.state.SetTxContext(tx.Hash(), env.tcount)

		logs, err := w.commitTransaction(env, tx)
		switch {
		case errors.Is(err, core.ErrGasLimitReached):
			// Pop the current out-of-gas transaction without shifting in the next from the account
			log.Trace("Gas limit exceeded for current block", "sender", from)
			txs.Pop()

		case errors.Is(err, core.ErrNonceTooLow):
			// New head notification data race between the transaction pool and miner, shift
			log.Trace("Skipping transaction with low nonce", "sender", from, "nonce", tx.Nonce())
			txs.Shift()

		case errors.Is(err, core.ErrNonceTooHigh):
			// Reorg notification data race between the transaction pool and miner, skip account =
			log.Trace("Skipping account with hight nonce", "sender", from, "nonce", tx.Nonce())
			txs.Pop()

		case errors.Is(err, nil):
			// Everything ok, collect the logs and shift in the next transaction from the same account
			coalescedLogs = append(coalescedLogs, logs...)
			env.tcount++
			txs.Shift()

		case errors.Is(err, types.ErrTxTypeNotSupported):
			// Pop the unsupported transaction without shifting in the next from the account
			log.Trace("Skipping unsupported transaction type", "sender", from, "type", tx.Type())
			txs.Pop()

		default:
			// Strange error, discard the transaction and get the next in line (note, the
			// nonce-too-high clause will prevent us from executing in vain).
			log.Debug("Transaction failed, account skipped", "hash", tx.Hash(), "err", err)
			txs.Shift()
		}
	}
	if !w.isRunning() && len(coalescedLogs) > 0 {
		// We don't push the pendingLogsEvent while we are sealing. The reason is that
		// when we are sealing, the worker will regenerate a sealing block every 3 seconds.
		// In order to avoid pushing the repeated pendingLog, we disable the pending log pushing.

		// make a copy, the state caches the logs and these logs get "upgraded" from pending to mined
		// logs by filling in the block hash when the block was mined by the local miner. This can
		// cause a race condition if a log was "upgraded" before the PendingLogsEvent is processed.
		cpy := make([]*types.Log, len(coalescedLogs))
		for i, l := range coalescedLogs {
			cpy[i] = new(types.Log)
			*cpy[i] = *l
		}
		w.pendingLogsFeed.Send(cpy)
	}
	return nil
}

// generateParams wraps various of settings for generating sealing task.
type generateParams struct {
	timestamp  uint64         // The timestamp for sealing task
	forceTime  bool           // Flag whether the given timestamp is immutable or not
	parentHash common.Hash    // Parent block hash, empty means the latest chain head
	coinbase   common.Address // The fee recipient address for including transaction
	random     common.Hash    // The randomness generated by beacon chain, empty before the merge
	noUncle    bool           // Flag whether the uncle block inclusion is allowed
	noTxs      bool           // Flag whether an empty block without any transaction is expected

	txs      types.Transactions // Deposit transactions to include at the start of the block
	gasLimit *uint64            // Optional gas limit override
}

// prepareWork constructs the sealing task according to the given parameters,
// either based on the last chain head or specified parent. In this function
// the pending transactions are not filled yet, only the empty task returned.
func (w *worker) prepareWork(genParams *generateParams) (*environment, error) {
	w.mu.RLock()
	defer w.mu.RUnlock()

	// Find the parent block for sealing task
	parent := w.chain.CurrentBlock()
	if genParams.parentHash != (common.Hash{}) {
		parent = w.chain.GetBlockByHash(genParams.parentHash)
	}
	if parent == nil {
		return nil, fmt.Errorf("missing parent")
	}
	// Sanity check the timestamp correctness, recap the timestamp
	// to parent+1 if the mutation is allowed.
	timestamp := genParams.timestamp
	if parent.Time() >= timestamp {
		if genParams.forceTime {
			return nil, fmt.Errorf("invalid timestamp, parent %d given %d", parent.Time(), timestamp)
		}
		timestamp = parent.Time() + 1
	}
	// Construct the sealing block header.
	header := &types.Header{
		ParentHash: parent.Hash(),
		Number:     new(big.Int).Add(parent.Number(), common.Big1),
		GasLimit:   core.CalcGasLimit(parent.GasLimit(), w.config.GasCeil),
		Time:       timestamp,
		Coinbase:   genParams.coinbase,
	}
	// Set the extra field.
	if len(w.extra) != 0 {
		header.Extra = w.extra
	}
	// Set the randomness field from the beacon chain if it's available.
	if genParams.random != (common.Hash{}) {
		header.MixDigest = genParams.random
	}
	// Set baseFee and GasLimit if we are on an EIP-1559 chain
	if w.chainConfig.IsLondon(header.Number) {
		header.BaseFee = misc.CalcBaseFee(w.chainConfig, parent.Header())
		if !w.chainConfig.IsLondon(parent.Number()) {
			parentGasLimit := parent.GasLimit() * w.chainConfig.ElasticityMultiplier()
			header.GasLimit = core.CalcGasLimit(parentGasLimit, w.config.GasCeil)
		}
	}
	if genParams.gasLimit != nil { // override gas limit if specified
		header.GasLimit = *genParams.gasLimit
	} else if w.chain.Config().Optimism != nil && w.config.GasCeil != 0 {
		// configure the gas limit of pending blocks with the miner gas limit config when using optimism
		header.GasLimit = w.config.GasCeil
	}
	// Run the consensus preparation with the default or customized consensus engine.
	if err := w.engine.Prepare(w.chain, header); err != nil {
		log.Error("Failed to prepare header for sealing", "err", err)
		return nil, err
	}
	// Could potentially happen if starting to mine in an odd state.
	// Note genParams.coinbase can be different with header.Coinbase
	// since clique algorithm can modify the coinbase field in header.
	env, err := w.makeEnv(parent, header, genParams.coinbase)
	if err != nil {
		log.Error("Failed to create sealing context", "err", err)
		return nil, err
	}
	// Accumulate the uncles for the sealing work only if it's allowed.
	if !genParams.noUncle {
		commitUncles := func(blocks map[common.Hash]*types.Block) {
			for hash, uncle := range blocks {
				if len(env.uncles) == 2 {
					break
				}
				if err := w.commitUncle(env, uncle.Header()); err != nil {
					log.Trace("Possible uncle rejected", "hash", hash, "reason", err)
				} else {
					log.Debug("Committing new uncle to block", "hash", hash)
				}
			}
		}
		// Prefer to locally generated uncle
		commitUncles(w.localUncles)
		commitUncles(w.remoteUncles)
	}
	return env, nil
}

// fillTransactions retrieves the pending transactions from the txpool and fills them
// into the given sealing block. The transaction selection and ordering strategy can
// be customized with the plugin in the future.
func (w *worker) fillTransactions(interrupt *int32, env *environment) error {
	// Split the pending transactions into locals and remotes
	// Fill the block with all available pending transactions.
	pending := w.eth.TxPool().Pending(true)
	localTxs, remoteTxs := make(map[common.Address]types.Transactions), pending
	for _, account := range w.eth.TxPool().Locals() {
		if txs := remoteTxs[account]; len(txs) > 0 {
			delete(remoteTxs, account)
			localTxs[account] = txs
		}
	}
	if len(localTxs) > 0 {
		txs := types.NewTransactionsByPriceAndNonce(env.signer, localTxs, env.header.BaseFee)
		if err := w.commitTransactions(env, txs, interrupt); err != nil {
			return err
		}
	}
	if len(remoteTxs) > 0 {
		txs := types.NewTransactionsByPriceAndNonce(env.signer, remoteTxs, env.header.BaseFee)
		if err := w.commitTransactions(env, txs, interrupt); err != nil {
			return err
		}
	}
	return nil
}

// generateWork generates a sealing block based on the given parameters.
func (w *worker) generateWork(genParams *generateParams) (*types.Block, *big.Int, error) {
	work, err := w.prepareWork(genParams)
	if err != nil {
		return nil, nil, err
	}
	defer work.discard()
	if work.gasPool == nil {
		work.gasPool = new(core.GasPool).AddGas(work.header.GasLimit)
	}

	for _, tx := range genParams.txs {
		from, _ := types.Sender(work.signer, tx)
		work.state.Prepare(tx.Hash(), work.tcount)
		_, err := w.commitTransaction(work, tx)
		if err != nil {
			return nil, nil, fmt.Errorf("failed to force-include tx: %s type: %d sender: %s nonce: %d, err: %w", tx.Hash(), tx.Type(), from, tx.Nonce(), err)
		}
		work.tcount++
	}

	// forced transactions done, fill rest of block with transactions
	if !genParams.noTxs {
		interrupt := new(int32)
		timer := time.AfterFunc(w.newpayloadTimeout, func() {
			atomic.StoreInt32(interrupt, commitInterruptTimeout)
		})
		defer timer.Stop()

		err := w.fillTransactions(interrupt, work)
		if errors.Is(err, errBlockInterruptedByTimeout) {
			log.Warn("Block building is interrupted", "allowance", common.PrettyDuration(w.newpayloadTimeout))
		}
	}
	block, err := w.engine.FinalizeAndAssemble(w.chain, work.header, work.state, work.txs, work.unclelist(), work.receipts)
	if err != nil {
		return nil, nil, err
	}
	return block, totalFees(block, work.receipts), nil
}

// commitWork generates several new sealing tasks based on the parent block
// and submit them to the sealer.
func (w *worker) commitWork(interrupt *int32, noempty bool, timestamp int64) {
	start := time.Now()

	// Set the coinbase if the worker is running or it's required
	var coinbase common.Address
	if w.isRunning() {
		if w.coinbase == (common.Address{}) {
			log.Error("Refusing to mine without etherbase")
			return
		}
		coinbase = w.coinbase // Use the preset address as the fee recipient
	}
	work, err := w.prepareWork(&generateParams{
		timestamp: uint64(timestamp),
		coinbase:  coinbase,
	})
	if err != nil {
		return
	}
	// Create an empty block based on temporary copied state for
	// sealing in advance without waiting block execution finished.
	if !noempty && atomic.LoadUint32(&w.noempty) == 0 {
		w.commit(work.copy(), nil, false, start)
	}
	// Fill pending transactions from the txpool into the block.
	err = w.fillTransactions(interrupt, work)
	switch {
	case err == nil:
		// The entire block is filled, decrease resubmit interval in case
		// of current interval is larger than the user-specified one.
		w.resubmitAdjustCh <- &intervalAdjust{inc: false}

	case errors.Is(err, errBlockInterruptedByRecommit):
		// Notify resubmit loop to increase resubmitting interval if the
		// interruption is due to frequent commits.
		gaslimit := work.header.GasLimit
		ratio := float64(gaslimit-work.gasPool.Gas()) / float64(gaslimit)
		if ratio < 0.1 {
			ratio = 0.1
		}
		w.resubmitAdjustCh <- &intervalAdjust{
			ratio: ratio,
			inc:   true,
		}

	case errors.Is(err, errBlockInterruptedByNewHead):
		// If the block building is interrupted by newhead event, discard it
		// totally. Committing the interrupted block introduces unnecessary
		// delay, and possibly causes miner to mine on the previous head,
		// which could result in higher uncle rate.
		work.discard()
		return
	}
	// Submit the generated block for consensus sealing.
	w.commit(work.copy(), w.fullTaskHook, true, start)

	// Swap out the old work with the new one, terminating any leftover
	// prefetcher processes in the mean time and starting a new one.
	if w.current != nil {
		w.current.discard()
	}
	w.current = work
}

// commit runs any post-transaction state modifications, assembles the final block
// and commits new work if consensus engine is running.
// Note the assumption is held that the mutation is allowed to the passed env, do
// the deep copy first.
func (w *worker) commit(env *environment, interval func(), update bool, start time.Time) error {
	if w.isRunning() {
		if interval != nil {
			interval()
		}
		// Create a local environment copy, avoid the data race with snapshot state.
		// https://github.com/ethereum/go-ethereum/issues/24299
		env := env.copy()
		block, err := w.engine.FinalizeAndAssemble(w.chain, env.header, env.state, env.txs, env.unclelist(), env.receipts)
		if err != nil {
			return err
		}
		// If we're post merge, just ignore
		if !w.isTTDReached(block.Header()) {
			select {
			case w.taskCh <- &task{receipts: env.receipts, state: env.state, block: block, createdAt: time.Now()}:
				w.unconfirmed.Shift(block.NumberU64() - 1)

				fees := totalFees(block, env.receipts)
				feesInEther := new(big.Float).Quo(new(big.Float).SetInt(fees), big.NewFloat(params.Ether))
				log.Info("Commit new sealing work", "number", block.Number(), "sealhash", w.engine.SealHash(block.Header()),
					"uncles", len(env.uncles), "txs", env.tcount,
					"gas", block.GasUsed(), "fees", feesInEther,
					"elapsed", common.PrettyDuration(time.Since(start)))

			case <-w.exitCh:
				log.Info("Worker has exited")
			}
		}
	}
	if update {
		w.updateSnapshot(env)
	}
	return nil
}

// getSealingBlock generates the sealing block based on the given parameters.
// The generation result will be passed back via the given channel no matter
// the generation itself succeeds or not.
func (w *worker) getSealingBlock(parent common.Hash, timestamp uint64, coinbase common.Address, random common.Hash, noTxs bool, transactions types.Transactions, gasLimit *uint64) (*types.Block, *big.Int, error) {
	req := &getWorkReq{
		params: &generateParams{
			timestamp:  timestamp,
			forceTime:  true,
			parentHash: parent,
			coinbase:   coinbase,
			random:     random,
			noUncle:    true,
			noTxs:      noTxs,
			txs:        transactions,
			gasLimit:   gasLimit,
		},
		result: make(chan *newPayloadResult, 1),
	}
	select {
	case w.getWorkCh <- req:
		result := <-req.result
		if result.err != nil {
			return nil, nil, result.err
		}
		return result.block, result.fees, nil
	case <-w.exitCh:
		return nil, nil, errors.New("miner closed")
	}
}

// isTTDReached returns the indicator if the given block has reached the total
// terminal difficulty for The Merge transition.
func (w *worker) isTTDReached(header *types.Header) bool {
	td, ttd := w.chain.GetTd(header.ParentHash, header.Number.Uint64()-1), w.chain.Config().TerminalTotalDifficulty
	return td != nil && ttd != nil && td.Cmp(ttd) >= 0
}

// copyReceipts makes a deep copy of the given receipts.
func copyReceipts(receipts []*types.Receipt) []*types.Receipt {
	result := make([]*types.Receipt, len(receipts))
	for i, l := range receipts {
		cpy := *l
		result[i] = &cpy
	}
	return result
}

// postSideBlock fires a side chain event, only use it for testing.
func (w *worker) postSideBlock(event core.ChainSideEvent) {
	select {
	case w.chainSideCh <- event:
	case <-w.exitCh:
	}
}

// totalFees computes total consumed miner fees in Wei. Block transactions and receipts have to have the same order.
func totalFees(block *types.Block, receipts []*types.Receipt) *big.Int {
	feesWei := new(big.Int)
	for i, tx := range block.Transactions() {
		minerFee, _ := tx.EffectiveGasTip(block.BaseFee())
		feesWei.Add(feesWei, new(big.Int).Mul(new(big.Int).SetUint64(receipts[i].GasUsed), minerFee))
	}
	return feesWei
}

// signalToErr converts the interruption signal to a concrete error type for return.
// The given signal must be a valid interruption signal.
func signalToErr(signal int32) error {
	switch signal {
	case commitInterruptNewHead:
		return errBlockInterruptedByNewHead
	case commitInterruptResubmit:
		return errBlockInterruptedByRecommit
	case commitInterruptTimeout:
		return errBlockInterruptedByTimeout
	default:
		panic(fmt.Errorf("undefined signal %d", signal))
	}
}<|MERGE_RESOLUTION|>--- conflicted
+++ resolved
@@ -24,12 +24,7 @@
 	"sync/atomic"
 	"time"
 
-<<<<<<< HEAD
 	mapset "github.com/deckarep/golang-set/v2"
-=======
-	mapset "github.com/deckarep/golang-set"
-
->>>>>>> 3333ea7f
 	"github.com/ethereum/go-ethereum/common"
 	"github.com/ethereum/go-ethereum/consensus"
 	"github.com/ethereum/go-ethereum/consensus/misc"
@@ -1115,7 +1110,7 @@
 
 	for _, tx := range genParams.txs {
 		from, _ := types.Sender(work.signer, tx)
-		work.state.Prepare(tx.Hash(), work.tcount)
+		work.state.SetTxContext(tx.Hash(), work.tcount)
 		_, err := w.commitTransaction(work, tx)
 		if err != nil {
 			return nil, nil, fmt.Errorf("failed to force-include tx: %s type: %d sender: %s nonce: %d, err: %w", tx.Hash(), tx.Type(), from, tx.Nonce(), err)
