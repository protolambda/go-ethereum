// Copyright 2021 The go-ethereum Authors
// This file is part of the go-ethereum library.
//
// The go-ethereum library is free software: you can redistribute it and/or modify
// it under the terms of the GNU Lesser General Public License as published by
// the Free Software Foundation, either version 3 of the License, or
// (at your option) any later version.
//
// The go-ethereum library is distributed in the hope that it will be useful,
// but WITHOUT ANY WARRANTY; without even the implied warranty of
// MERCHANTABILITY or FITNESS FOR A PARTICULAR PURPOSE. See the
// GNU Lesser General Public License for more details.
//
// You should have received a copy of the GNU Lesser General Public License
// along with the go-ethereum library. If not, see <http://www.gnu.org/licenses/>.

package beacon

import (
	"errors"
	"fmt"
	"math/big"

	"github.com/ethereum/go-ethereum/common"
	"github.com/ethereum/go-ethereum/consensus"
	"github.com/ethereum/go-ethereum/consensus/misc"
	"github.com/ethereum/go-ethereum/core/state"
	"github.com/ethereum/go-ethereum/core/types"
	"github.com/ethereum/go-ethereum/params"
	"github.com/ethereum/go-ethereum/rpc"
	"github.com/ethereum/go-ethereum/trie"
)

// Proof-of-stake protocol constants.
var (
	beaconDifficulty = common.Big0          // The default block difficulty in the beacon consensus
	beaconNonce      = types.EncodeNonce(0) // The default block nonce in the beacon consensus
)

// Various error messages to mark blocks invalid. These should be private to
// prevent engine specific errors from being referenced in the remainder of the
// codebase, inherently breaking if the engine is swapped out. Please put common
// error types into the consensus package.
var (
	errTooManyUncles    = errors.New("too many uncles")
	errInvalidNonce     = errors.New("invalid nonce")
	errInvalidUncleHash = errors.New("invalid uncle hash")
	errInvalidTimestamp = errors.New("invalid timestamp")
)

// Beacon is a consensus engine that combines the eth1 consensus and proof-of-stake
// algorithm. There is a special flag inside to decide whether to use legacy consensus
// rules or new rules. The transition rule is described in the eth1/2 merge spec.
// https://github.com/ethereum/EIPs/blob/master/EIPS/eip-3675.md
//
// The beacon here is a half-functional consensus engine with partial functions which
// is only used for necessary consensus checks. The legacy consensus engine can be any
// engine implements the consensus interface (except the beacon itself).
type Beacon struct {
	ethone consensus.Engine // Original consensus engine used in eth1, e.g. ethash or clique
}

// New creates a consensus engine with the given embedded eth1 engine.
func New(ethone consensus.Engine) *Beacon {
	if _, ok := ethone.(*Beacon); ok {
		panic("nested consensus engine")
	}
	return &Beacon{ethone: ethone}
}

// Author implements consensus.Engine, returning the verified author of the block.
func (beacon *Beacon) Author(header *types.Header) (common.Address, error) {
	if !beacon.IsPoSHeader(header) {
		return beacon.ethone.Author(header)
	}
	return header.Coinbase, nil
}

// VerifyHeader checks whether a header conforms to the consensus rules of the
// stock Ethereum consensus engine.
func (beacon *Beacon) VerifyHeader(chain consensus.ChainHeaderReader, header *types.Header, seal bool) error {
	reached, err := IsTTDReached(chain, header.ParentHash, header.Number.Uint64()-1)
	if err != nil {
		return err
	}
	if !reached {
		return beacon.ethone.VerifyHeader(chain, header, seal)
	}
	// Short circuit if the parent is not known
	parent := chain.GetHeader(header.ParentHash, header.Number.Uint64()-1)
	if parent == nil {
		return consensus.ErrUnknownAncestor
	}
	// Sanity checks passed, do a proper verification
	return beacon.verifyHeader(chain, header, parent)
}

// errOut constructs an error channel with prefilled errors inside.
func errOut(n int, err error) chan error {
	errs := make(chan error, n)
	for i := 0; i < n; i++ {
		errs <- err
	}
	return errs
}

// splitHeaders splits the provided header batch into two parts according to
// the configured ttd. It requires the parent of header batch along with its
// td are stored correctly in chain. If ttd is not configured yet, all headers
// will be treated legacy PoW headers.
// Note, this function will not verify the header validity but just split them.
func (beacon *Beacon) splitHeaders(chain consensus.ChainHeaderReader, headers []*types.Header) ([]*types.Header, []*types.Header, error) {
	// TTD is not defined yet, all headers should be in legacy format.
	ttd := chain.Config().TerminalTotalDifficulty
	if ttd == nil {
		return headers, nil, nil
	}
	ptd := chain.GetTd(headers[0].ParentHash, headers[0].Number.Uint64()-1)
	if ptd == nil {
		return nil, nil, consensus.ErrUnknownAncestor
	}
	// The entire header batch already crosses the transition.
	if ptd.Cmp(ttd) >= 0 {
		return nil, headers, nil
	}
	var (
		preHeaders  = headers
		postHeaders []*types.Header
		td          = new(big.Int).Set(ptd)
		tdPassed    bool
	)
	for i, header := range headers {
		if tdPassed {
			preHeaders = headers[:i]
			postHeaders = headers[i:]
			break
		}
		td = td.Add(td, header.Difficulty)
		if td.Cmp(ttd) >= 0 {
			// This is the last PoW header, it still belongs to
			// the preHeaders, so we cannot split+break yet.
			tdPassed = true
		}
	}
	return preHeaders, postHeaders, nil
}

// VerifyHeaders is similar to VerifyHeader, but verifies a batch of headers
// concurrently. The method returns a quit channel to abort the operations and
// a results channel to retrieve the async verifications.
// VerifyHeaders expect the headers to be ordered and continuous.
func (beacon *Beacon) VerifyHeaders(chain consensus.ChainHeaderReader, headers []*types.Header, seals []bool) (chan<- struct{}, <-chan error) {
	preHeaders, postHeaders, err := beacon.splitHeaders(chain, headers)
	if err != nil {
		return make(chan struct{}), errOut(len(headers), err)
	}
	if len(postHeaders) == 0 {
		return beacon.ethone.VerifyHeaders(chain, headers, seals)
	}
	if len(preHeaders) == 0 {
		return beacon.verifyHeaders(chain, headers, nil)
	}
	// The transition point exists in the middle, separate the headers
	// into two batches and apply different verification rules for them.
	var (
		abort   = make(chan struct{})
		results = make(chan error, len(headers))
	)
	go func() {
		var (
			old, new, out      = 0, len(preHeaders), 0
			errors             = make([]error, len(headers))
			done               = make([]bool, len(headers))
			oldDone, oldResult = beacon.ethone.VerifyHeaders(chain, preHeaders, seals[:len(preHeaders)])
			newDone, newResult = beacon.verifyHeaders(chain, postHeaders, preHeaders[len(preHeaders)-1])
		)
		// Collect the results
		for {
			for ; done[out]; out++ {
				results <- errors[out]
				if out == len(headers)-1 {
					return
				}
			}
			select {
			case err := <-oldResult:
				if !done[old] { // skip TTD-verified failures
					errors[old], done[old] = err, true
				}
				old++
			case err := <-newResult:
				errors[new], done[new] = err, true
				new++
			case <-abort:
				close(oldDone)
				close(newDone)
				return
			}
		}
	}()
	return abort, results
}

// VerifyUncles verifies that the given block's uncles conform to the consensus
// rules of the Ethereum consensus engine.
func (beacon *Beacon) VerifyUncles(chain consensus.ChainReader, block *types.Block) error {
	if !beacon.IsPoSHeader(block.Header()) {
		return beacon.ethone.VerifyUncles(chain, block)
	}
	// Verify that there is no uncle block. It's explicitly disabled in the beacon
	if len(block.Uncles()) > 0 {
		return errTooManyUncles
	}
	return nil
}

// verifyHeader checks whether a header conforms to the consensus rules of the
// stock Ethereum consensus engine. The difference between the beacon and classic is
// (a) The following fields are expected to be constants:
//   - difficulty is expected to be 0
//   - nonce is expected to be 0
//   - unclehash is expected to be Hash(emptyHeader)
//     to be the desired constants
//
// (b) we don't verify if a block is in the future anymore
// (c) the extradata is limited to 32 bytes
func (beacon *Beacon) verifyHeader(chain consensus.ChainHeaderReader, header, parent *types.Header) error {
	// Ensure that the header's extra-data section is of a reasonable size
	if len(header.Extra) > 32 {
		return fmt.Errorf("extra-data longer than 32 bytes (%d)", len(header.Extra))
	}
	// Verify the seal parts. Ensure the nonce and uncle hash are the expected value.
	if header.Nonce != beaconNonce {
		return errInvalidNonce
	}
	if header.UncleHash != types.EmptyUncleHash {
		return errInvalidUncleHash
	}
	// Verify the timestamp
	if header.Time <= parent.Time {
		return errInvalidTimestamp
	}
	// Verify the block's difficulty to ensure it's the default constant
	if beaconDifficulty.Cmp(header.Difficulty) != 0 {
		return fmt.Errorf("invalid difficulty: have %v, want %v", header.Difficulty, beaconDifficulty)
	}
	// Verify that the gas limit is <= 2^63-1
	if header.GasLimit > params.MaxGasLimit {
		return fmt.Errorf("invalid gasLimit: have %v, max %v", header.GasLimit, params.MaxGasLimit)
	}
	// Verify that the gasUsed is <= gasLimit
	if header.GasUsed > header.GasLimit {
		return fmt.Errorf("invalid gasUsed: have %d, gasLimit %d", header.GasUsed, header.GasLimit)
	}
	// Verify that the block number is parent's +1
	if diff := new(big.Int).Sub(header.Number, parent.Number); diff.Cmp(common.Big1) != 0 {
		return consensus.ErrInvalidNumber
	}
	// Verify the header's EIP-1559 attributes.
	return misc.VerifyEip1559Header(chain.Config(), parent, header)
}

// verifyHeaders is similar to verifyHeader, but verifies a batch of headers
// concurrently. The method returns a quit channel to abort the operations and
// a results channel to retrieve the async verifications. An additional parent
// header will be passed if the relevant header is not in the database yet.
func (beacon *Beacon) verifyHeaders(chain consensus.ChainHeaderReader, headers []*types.Header, ancestor *types.Header) (chan<- struct{}, <-chan error) {
	var (
		abort   = make(chan struct{})
		results = make(chan error, len(headers))
	)
	go func() {
		for i, header := range headers {
			var parent *types.Header
			if i == 0 {
				if ancestor != nil {
					parent = ancestor
				} else {
					parent = chain.GetHeader(headers[0].ParentHash, headers[0].Number.Uint64()-1)
				}
			} else if headers[i-1].Hash() == headers[i].ParentHash {
				parent = headers[i-1]
			}
			if parent == nil {
				select {
				case <-abort:
					return
				case results <- consensus.ErrUnknownAncestor:
				}
				continue
			}
			err := beacon.verifyHeader(chain, header, parent)
			select {
			case <-abort:
				return
			case results <- err:
			}
		}
	}()
	return abort, results
}

// Prepare implements consensus.Engine, initializing the difficulty field of a
// header to conform to the beacon protocol. The changes are done inline.
func (beacon *Beacon) Prepare(chain consensus.ChainHeaderReader, header *types.Header) error {
	// Transition isn't triggered yet, use the legacy rules for preparation.
	reached, err := IsTTDReached(chain, header.ParentHash, header.Number.Uint64()-1)
	if err != nil {
		return err
	}
	if !reached {
		return beacon.ethone.Prepare(chain, header)
	}
	header.Difficulty = beaconDifficulty
	return nil
}

// Finalize implements consensus.Engine, setting the final state on the header
func (beacon *Beacon) Finalize(chain consensus.ChainHeaderReader, header *types.Header, state *state.StateDB, txs []*types.Transaction, uncles []*types.Header) {
	// Finalize is different with Prepare, it can be used in both block generation
	// and verification. So determine the consensus rules by header type.
	if !beacon.IsPoSHeader(header) {
		beacon.ethone.Finalize(chain, header, state, txs, uncles)
		return
	}
	// The block reward is no longer handled here. It's done by the
	// external consensus engine.
	header.Root = state.IntermediateRoot(true)
}

// FinalizeAndAssemble implements consensus.Engine, setting the final state and
// assembling the block.
func (beacon *Beacon) FinalizeAndAssemble(chain consensus.ChainHeaderReader, header *types.Header, state *state.StateDB, txs []*types.Transaction, uncles []*types.Header, receipts []*types.Receipt) (*types.Block, error) {
	// FinalizeAndAssemble is different with Prepare, it can be used in both block
	// generation and verification. So determine the consensus rules by header type.
	if !beacon.IsPoSHeader(header) {
		return beacon.ethone.FinalizeAndAssemble(chain, header, state, txs, uncles, receipts)
	}
	// Finalize and assemble the block
	beacon.Finalize(chain, header, state, txs, uncles)
	return types.NewBlock(header, txs, uncles, receipts, trie.NewStackTrie(nil)), nil
}

// Seal generates a new sealing request for the given input block and pushes
// the result into the given channel.
//
// Note, the method returns immediately and will send the result async. More
// than one result may also be returned depending on the consensus algorithm.
func (beacon *Beacon) Seal(chain consensus.ChainHeaderReader, block *types.Block, results chan<- *types.Block, stop <-chan struct{}) error {
	if !beacon.IsPoSHeader(block.Header()) {
		return beacon.ethone.Seal(chain, block, results, stop)
	}
	// The seal verification is done by the external consensus engine,
	// return directly without pushing any block back. In another word
	// beacon won't return any result by `results` channel which may
	// blocks the receiver logic forever.
	return nil
}

// SealHash returns the hash of a block prior to it being sealed.
func (beacon *Beacon) SealHash(header *types.Header) common.Hash {
	return beacon.ethone.SealHash(header)
}

// CalcDifficulty is the difficulty adjustment algorithm. It returns
// the difficulty that a new block should have when created at time
// given the parent block's time and difficulty.
func (beacon *Beacon) CalcDifficulty(chain consensus.ChainHeaderReader, time uint64, parent *types.Header) *big.Int {
	// Transition isn't triggered yet, use the legacy rules for calculation
	if reached, _ := IsTTDReached(chain, parent.Hash(), parent.Number.Uint64()); !reached {
		return beacon.ethone.CalcDifficulty(chain, time, parent)
	}
	return beaconDifficulty
}

// APIs implements consensus.Engine, returning the user facing RPC APIs.
func (beacon *Beacon) APIs(chain consensus.ChainHeaderReader) []rpc.API {
	return beacon.ethone.APIs(chain)
}

// Close shutdowns the consensus engine
func (beacon *Beacon) Close() error {
	return beacon.ethone.Close()
}

// IsPoSHeader reports the header belongs to the PoS-stage with some special fields.
// This function is not suitable for a part of APIs like Prepare or CalcDifficulty
// because the header difficulty is not set yet.
func (beacon *Beacon) IsPoSHeader(header *types.Header) bool {
	if header.Difficulty == nil {
		panic("IsPoSHeader called with invalid difficulty")
	}
	return header.Difficulty.Cmp(beaconDifficulty) == 0
}

// InnerEngine returns the embedded eth1 consensus engine.
func (beacon *Beacon) InnerEngine() consensus.Engine {
	return beacon.ethone
}

// SetThreads updates the mining threads. Delegate the call
// to the eth1 engine if it's threaded.
func (beacon *Beacon) SetThreads(threads int) {
	type threaded interface {
		SetThreads(threads int)
	}
	if th, ok := beacon.ethone.(threaded); ok {
		th.SetThreads(threads)
	}
}

// IsTTDReached checks if the TotalTerminalDifficulty has been surpassed on the `parentHash` block.
// It depends on the parentHash already being stored in the database.
// If the parentHash is not stored in the database a UnknownAncestor error is returned.
func IsTTDReached(chain consensus.ChainHeaderReader, parentHash common.Hash, parentNumber uint64) (bool, error) {
	if chain.Config().TerminalTotalDifficulty == nil {
		return false, nil
	}
<<<<<<< HEAD
	td := chain.GetTd(parentHash, parentNumber)
=======
	if common.Big0.Cmp(chain.Config().TerminalTotalDifficulty) == 0 { // in case TTD is reached at genesis.
		return true, nil
	}
	td := chain.GetTd(parentHash, number)
>>>>>>> 3333ea7f
	if td == nil {
		return false, consensus.ErrUnknownAncestor
	}
	return td.Cmp(chain.Config().TerminalTotalDifficulty) >= 0, nil
}<|MERGE_RESOLUTION|>--- conflicted
+++ resolved
@@ -416,14 +416,10 @@
 	if chain.Config().TerminalTotalDifficulty == nil {
 		return false, nil
 	}
-<<<<<<< HEAD
-	td := chain.GetTd(parentHash, parentNumber)
-=======
 	if common.Big0.Cmp(chain.Config().TerminalTotalDifficulty) == 0 { // in case TTD is reached at genesis.
 		return true, nil
 	}
-	td := chain.GetTd(parentHash, number)
->>>>>>> 3333ea7f
+	td := chain.GetTd(parentHash, parentNumber)
 	if td == nil {
 		return false, consensus.ErrUnknownAncestor
 	}
